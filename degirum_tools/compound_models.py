#
# compound_models.py: compound model toolkit for PySDK samples
#
# Copyright DeGirum Corporation 2023
# All rights reserved
#
# Implements classes for multi-model aggregation.
#

import queue, cv2, numpy as np, degirum as dg
from abc import ABC, abstractmethod
from dataclasses import dataclass
from typing import Union, Optional
from .image_tools import detect_motion
<<<<<<< HEAD
from .math_support import nms, NmsBoxSelectionPolicy


@dataclass
class NmsOptions:
    """
    Options for non-maximum suppression (NMS) algorithm.
    """

    threshold: float  # IoU or IoS threshold for box clustering [0..1]
    use_iou: bool = True  # use IoU for box clustering (otherwise use IoS)
    box_select: NmsBoxSelectionPolicy = NmsBoxSelectionPolicy.MOST_PROBABLE


@dataclass
class MotionDetectOptions:
    """
    Options for motion detection algorithm.
    """

    threshold: float  # threshold for motion detection [0..1]: fraction of changed pixels in respect to frame size
    look_back: int = 1  # number of frames to look back to detect motion
=======
from typing import Union
from enum import Enum
>>>>>>> 15fd82ec

class CropExtentOption(Enum):
    ASPECT_RATIO_NO_ADJUSTMENT = 1
    ASPECT_RATIO_ADJUSTMENT_BY_LONG_SIDE = 2
    ASPECT_RATIO_ADJUSTMENT_BY_AREA = 3

class ModelLike(ABC):
    """
    A base class which provides a common interface for all models, similar to PySDK model class
    """

    @abstractmethod
    def predict_batch(self, data):
        """
        Perform whole inference lifecycle for all objects in given iterator object (for example, `list`).

        Args:
            data (iterator): Inference input data iterator object such as list or generator function.
            Each element returned by this iterator should be compatible to that regular PySDK model
            accepts

        Returns:
            Generator object which iterates over combined inference result objects.
            This allows you directly using the result in `for` loops.
        """

    def predict(self, data):
        """Perform whole inference lifecycle on a single frame.

        Args:

            data (any): Inference input data. Input data type depends on the model.
            It should be compatible to that regular PySDK model accepts.

        Returns:
            Combined inference result object.
        """
        for result in self.predict_batch([data]):
            return result
        return None

    def __call__(self, data):
        """Perform whole inference lifecycle on a single frame.

        Args:

            data (any): Inference input data. Input data type depends on the model.
            It should be compatible to that regular PySDK model accepts.

        Returns:
            Combined inference result object.
        """
        return self.predict(data)


@dataclass
class _FrameInfo:
    """Class to hold frame info"""

    result1: dg.postprocessor.InferenceResults  # model 1 result
    sub_result: int  # sub-result index in model 1 result


class CompoundModelBase(ModelLike):
    """
    Compound model class which combines two models into one pipeline.
    """

    class NonBlockingQueue(queue.Queue):
        """
        Specialized non-blocking queue which acts as iterator.
        """

        def __iter__(self):
            while True:
                try:
                    value = self.get_nowait()
                    if value is None:
                        break  # `None` sentinel signals end of queue
                    yield value
                except queue.Empty:
                    yield None  # in case of empty queue, yield None

    def __init__(self, model1, model2):
        """
        Constructor.

        Args:
            model1: PySDK model to be used for the first step of the pipeline
            model2: PySDK model to be used for the second step of the pipeline
        """
        self.model1 = model1
        self.model2 = model2
        self.queue = CompoundModelBase.NonBlockingQueue()

    @abstractmethod
    def queue_result1(self, result1):
        """
        Process result of the first model and put it into the queue.
        To be implemented in derived classes.

        Args:
            result1: prediction result of the first model
        """

    @abstractmethod
    def transform_result2(self, result2):
        """
        Transform result of the second model.
        To be implemented in derived classes.

        Args:
            result2: combined prediction result of the second model

        Returns:
            Transformed result to be returned as compound model result
        """

    def predict_batch(self, data):
        """
        Perform whole inference lifecycle for all objects in given iterator object (for example, `list`).

        Args:
            data (iterator): Inference input data iterator object such as list or generator function.
            Each element returned by this iterator should be compatible to that regular PySDK model
            accepts

        Returns:
            Generator object which iterates over combined inference result objects.
            This allows you directly using the result in `for` loops.
        """

        # use non-blocking mode for nested model and regular mode for the first model
        self.model1.non_blocking_batch_predict = False
        self.model2.non_blocking_batch_predict = True

        # iterator over predictions of nested model
        model2_iter = self.model2.predict_batch(self.queue)

        for result1 in self.model1.predict_batch(data):
            # put result of the first model into the queue
            self.queue_result1(result1)

            # process all recognized license plates ready so far
            while result2 := next(model2_iter):
                if (transformed_result2 := self.transform_result2(result2)) is not None:
                    yield transformed_result2

        self.queue.put(None)  # signal end of queue to nested model
        self.model2.non_blocking_batch_predict = False  # restore blocking mode
        # process all remaining recognized license plates
        for result2 in model2_iter:
            if (transformed_result2 := self.transform_result2(result2)) is not None:
                yield transformed_result2


class CombiningCompoundModel(CompoundModelBase):
    """
    Compound model class which combines two models into one pipeline simple way:
    both models are executed in parallel on the same input data and results are combined.

    Restriction: both models should have the same result types.
    """

    def queue_result1(self, result1):
        """
        Process result of the first model and put it into the queue.

        This implementation puts the original image into the queue,
        supplying result as a frame info.

        Args:
            result1: prediction result of the first model
        """
        self.queue.put((result1.image, _FrameInfo(result1, -1)))

    def transform_result2(self, result2):
        """
        Transform result of the second model.

        This implementation appends result of the first model to the result of the second model.

        Args:
            result2: prediction result of the second model

        Returns:
            Combined result of both models. It's `info` property is the result of the first model.
        """
        result2.results.extend(result2.info.result1.results)
        return result2


class CroppingCompoundModel(CompoundModelBase):
    """
    Compound model class which crops original image according to results of the first model
    and then passes cropped images to the second model.
    It returns the result of the second model as a compound model result.

    Restriction: first model should be of object detection type.
    """

    def __init__(self, model1, model2, crop_extent=0, crop_extent_option=CropExtentOption.ASPECT_RATIO_NO_ADJUSTMENT):
        """
        Constructor.

        Args:
            model1: PySDK object detection model
            model2: PySDK classification model
            crop_extent: extent of cropping in percent of bbox size
            crop_extent_option: method of applying extending crop to the input image for model2;
                can be one of the following:
                    - CropExtentOption.ASPECT_RATIO_NO_ADJUSTMENT: each dimension of the bounding box
                      is extended by 'crop_extent'.
                      
                    - CropExtentOption.ASPECT_RATIO_ADJUSTMENT_BY_LONG_SIDE: the longer dimension of the
                      bounding box is extended by 'crop_extent', and the other side is calculated as
                      new_bbox_h * aspect_ratio (if the longer dimension is the height of the bounding box)
                      or new_bbox_w / aspect_ratio (if the longer dimension is the width of the bounding box),
                      aspect_ratio is defined as the ratio of model2's input width to model2's input height
                      
                    - CropExtentOption.ASPECT_RATIO_ADJUSTMENT_BY_AREA: the bounding box is extended by an
                      area factor of ('crop_extent' * 0.01 + 1) ^ 2; the new height is determined from the
                      desired area and aspect ratio, and is adjusted to be at least as long as the original
                      bounding box height; the new width is calculated as new_bbox_h * aspect_ratio, where
                      aspect_ratio is defined as the ratio of model2's input width to model2's input height,
                      and then adjusted to be at least as long as the original bounding box width; the new
                      height is then adjusted as new_bbox_w / aspect_ratio
        """

        super().__init__(model1, model2)
        self._crop_extent = crop_extent
        self._crop_extent_option = crop_extent_option

    def queue_result1(self, result1):
        """
        Process result of the first model and put it into the queue.

        This implementation puts the original image into the queue,
        supplying result as a frame info.

        Args:
            result1: prediction result of the first model
        """
        if len(result1.results) == 0 or "bbox" not in result1.results[0]:
            # no bbox detected: put black image into the queue to keep things going
            self.queue.put(
                (np.zeros((2, 2, 3), dtype=np.uint8), _FrameInfo(result1, -1))
            )
        else:
            image_size = self.image_size(result1.image)
            for idx, obj in enumerate(result1.results):
                adj_bbox = self._adjust_bbox(obj["bbox"], image_size)
                if hasattr(result1.image, "crop"):
                    cropped_img = result1.image.crop(adj_bbox)
                else:
                    cropped_img = result1.image[
                        adj_bbox[1] : adj_bbox[3], adj_bbox[0] : adj_bbox[2]
                    ]
                self.queue.put((cropped_img, _FrameInfo(result1, idx)))

    def transform_result2(self, result2):
        """
        Transform result of the second model.

        This implementation appends result of the first model to the result of the second model.

        Args:
            result2: prediction result of the second model

        Returns:
            Result of second model. It's `info` property is the result of the first model.
        """
        return result2

    def image_size(self, image):
        """Get image size in (width, height) format"""
        if hasattr(image, "shape"):
            return (image.shape[1], image.shape[0])
        elif hasattr(image, "size"):
            return image.size
        else:
            raise Exception("Unsupported image type")

    def _adjust_bbox(self, bbox, image_size):
        """
        Inflate bbox coordinates to crop extent according to chosen crop extent approach
        and adjust to image size

        Args:
            bbox: bbox coordinates in [x1, y1, x2, y2] format
            image_size: image size in (width, height) format
        """
        bbox_w, bbox_h = bbox[2] - bbox[0], bbox[3] - bbox[1]
        
        if self._crop_extent_option == CropExtentOption.ASPECT_RATIO_NO_ADJUSTMENT:
            scale = self._crop_extent * 0.01 * 0.5
            dx = bbox_w * scale
            dy = bbox_h * scale
            
        elif self._crop_extent_option == CropExtentOption.ASPECT_RATIO_ADJUSTMENT_BY_LONG_SIDE:
            scale = self._crop_extent * 0.01 + 1.0
            aspect_ratio = self.model2.model_info.InputW[0] / self.model2.model_info.InputH[0]
            if bbox_h > bbox_w:
                new_bbox_h = bbox_h * scale
                new_bbox_w = new_bbox_h * aspect_ratio
            else:
                new_bbox_w = bbox_w * scale
                new_bbox_h = new_bbox_w / aspect_ratio
            dx = (new_bbox_w - bbox_w) / 2
            dy = (new_bbox_h - bbox_h) / 2
            
        elif self._crop_extent_option == CropExtentOption.ASPECT_RATIO_ADJUSTMENT_BY_AREA:
            expansion_factor = np.power(self._crop_extent * 0.01 + 1, 2)
            aspect_ratio = self.model2.model_info.InputW[0] / self.model2.model_info.InputH[0]
            new_bbox_h = np.sqrt(bbox_w * bbox_h * expansion_factor / aspect_ratio)
            new_bbox_h = max(new_bbox_h, bbox_h)
            new_bbox_w = new_bbox_h * aspect_ratio
            new_bbox_w = max(new_bbox_w, bbox_w)
            new_bbox_h = new_bbox_w / aspect_ratio
            dx = (new_bbox_w - bbox_w) / 2
            dy = (new_bbox_h - bbox_h) / 2
            
        maxval = [image_size[0], image_size[1], image_size[0], image_size[1]]
        adjust = [-dx, -dy, dx, dy]
        return [min(maxval[i], max(0, round(bbox[i] + adjust[i]))) for i in range(4)]


class CroppingAndClassifyingCompoundModel(CroppingCompoundModel):
    """
    Compound model class which crops original image according to results of the first model
    and then passes cropped images to the second classification model, which adjusts bbox labels
    according to classification results.
    It returns the result of the **first** model where bbox labels are patched with
    label results of the second model.

    Restriction: first model should be of object detection type,
    second model should be of classification type.
    """

    def __init__(self, model1, model2, crop_extent=0, crop_extent_option=CropExtentOption.ASPECT_RATIO_NO_ADJUSTMENT):
        """
        Constructor.

        Args:
            model1: PySDK object detection model
            model2: PySDK classification model
            crop_extent: extent of cropping in percent of bbox size
            crop_extent_option: method of applying extending crop to the input image for model2;
                can be one of the following:
                    - CropExtentOption.ASPECT_RATIO_NO_ADJUSTMENT: each dimension of the bounding box
                      is extended by 'crop_extent'.
                      
                    - CropExtentOption.ASPECT_RATIO_ADJUSTMENT_BY_LONG_SIDE: the longer dimension of the
                      bounding box is extended by 'crop_extent', and the other side is calculated as
                      new_bbox_h * aspect_ratio (if the longer dimension is the height of the bounding box)
                      or new_bbox_w / aspect_ratio (if the longer dimension is the width of the bounding box),
                      aspect_ratio is defined as the ratio of model2's input width to model2's input height
                      
                    - CropExtentOption.ASPECT_RATIO_ADJUSTMENT_BY_AREA: the bounding box is extended by an
                      area factor of ('crop_extent' * 0.01 + 1) ^ 2; the new height is determined from the
                      desired area and aspect ratio, and is adjusted to be at least as long as the original
                      bounding box height; the new width is calculated as new_bbox_h * aspect_ratio, where
                      aspect_ratio is defined as the ratio of model2's input width to model2's input height,
                      and then adjusted to be at least as long as the original bounding box width; the new
                      height is then adjusted as new_bbox_w / aspect_ratio
        """

        if model1.image_backend != model2.image_backend:
            raise Exception(
                f"Image backends of both models should be the same, but got {model1.image_backend} and {model2.image_backend}"
            )

        super().__init__(model1, model2, crop_extent, crop_extent_option)
        self._current_result = None

    def transform_result2(self, result2):
        """
        Transform result of the second model.

        This implementation adjusts bbox labels detected by the first model according to
        classification results of the second model.

        Args:
            result2: prediction result of the second model

        Returns:
            Result of the first model with patched labels according to
            classification results of the second model.
        """

        result1 = result2.info.result1
        idx = result2.info.sub_result

        if idx >= 0:
            # patch bbox label with recognized class label
            label = (
                result2.results[0]["label"] if self.model2.overlay_show_labels else ""
            )
            if self.model2.overlay_show_probabilities:
                score = result2.results[0]["score"]
                score_str = f"{score:.2f}" if isinstance(score, float) else str(score)
                result1.results[idx]["label"] = (
                    label + (": " if label else "") + score_str
                )
            else:
                result1.results[idx]["label"] = label

        # return result when frame changes
        ret = None
        if result1 is not self._current_result:
            if self._current_result is not None:
                ret = self._current_result
            self._current_result = result1
        return ret

    def predict_batch(self, data):
        """
        Perform whole inference lifecycle for all objects in given iterator object (for example, `list`).

        Args:
            data (iterator): Inference input data iterator object such as list or generator function.
            Each element returned by this iterator should be compatible to that regular PySDK model
            accepts

        Returns:
            Generator object which iterates over combined inference result objects.
            This allows you directly using the result in `for` loops.
        """
        for result in super().predict_batch(data):
            yield result
        if self._current_result is not None:
            yield self._current_result


class CroppingAndDetectingCompoundModel(CroppingCompoundModel):
    """
    Compound model class which crops original image according to results of the first model
    and then passes cropped images to the second detection model, which performs detections
    in each bbox and combines detection results from multiple bboxes from the same frame.
    It returns the combined results of the **second** model where bbox coordinates are translated
    to original image coordinates.

    Restriction: first model should be of object detection type
    (or pseudo object detection type like `RegionExtractionPseudoModel),
    second model should be of object detection type.
    """

<<<<<<< HEAD
    def __init__(
        self,
        model1,
        model2,
        *,
        crop_extent=0,
        add_model1_results=False,
        nms_options: Optional[NmsOptions] = None,
    ):
=======
    def __init__(self, model1, model2, *, crop_extent=0, add_model1_results=False, crop_extent_option=CropExtentOption.ASPECT_RATIO_NO_ADJUSTMENT):
>>>>>>> 15fd82ec
        """
        Constructor.

        Args:
            model1: PySDK object detection model
            model2: PySDK object detection model
            crop_extent: extent of cropping in percent of bbox size
            add_model1_results: True to add detections of model1 to the combined result
            keep_aspect_ratio: preserve model2's input aspect ratio when applying extending crop
        """

        if model1.image_backend != model2.image_backend:
            raise Exception(
                f"Image backends of both models should be the same, but got {model1.image_backend} and {model2.image_backend}"
            )

<<<<<<< HEAD
        super().__init__(model1, model2, crop_extent)
        self._current_result: Optional[dg.postprocessor.InferenceResults] = None
        self._current_result1: Optional[dg.postprocessor.InferenceResults] = None
=======
        super().__init__(model1, model2, crop_extent, crop_extent_option)
        self._current_result = None
        self._current_result1 = None
>>>>>>> 15fd82ec
        self._add_model1_results = add_model1_results
        self._nms_options: Optional[NmsOptions] = nms_options

    def transform_result2(self, result2):
        """
        Transform result of the second model.

        This implementation combines results of the **second** model over all bboxes detected by the first model,
        translating bbox coordinates to original image coordinates.

        Args:
            result2: detection result of the second model

        Returns:
            Combined results of the **second** model over all bboxes detected by the first model,
            where bbox coordinates are translated to original image coordinates.
        """

        result1 = result2.info.result1
        idx = result2.info.sub_result

        if idx >= 0:
            # adjust bbox coordinates to original image coordinates
            x, y = result1.results[idx]["bbox"][:2]
            for r in result2._inference_results:
                r["bbox"] = np.add(r["bbox"], [x, y, x, y]).tolist()
            if self._add_model1_results:
                # prepend result from the first model to the combined result if requested
                result2._inference_results.insert(0, result1.results[idx])

        ret = None
        if result1 is self._current_result1:
            # frame continues: append second model results to the combined result
            if self._current_result is not None and idx >= 0:
                self._current_result._inference_results.extend(
                    result2._inference_results
                )

        else:
            # new frame comes
            if self._current_result is not None:
                # patch combined result image to be original image
                self._current_result._input_image = result1.image

                if self._nms_options is not None:
                    # apply NMS to combined result
                    nms(
                        self._current_result,
                        iou_threshold=self._nms_options.threshold,
                        use_iou=self._nms_options.use_iou,
                        box_select=self._nms_options.box_select,
                    )

                # return combined result of previous frame
                ret = self._current_result

            self._current_result = result2
            self._current_result1 = result1

        return ret

    def predict_batch(self, data):
        """
        Perform whole inference lifecycle for all objects in given iterator object (for example, `list`).

        Args:
            data (iterator): Inference input data iterator object such as list or generator function.
            Each element returned by this iterator should be compatible to that regular PySDK model
            accepts

        Returns:
            Generator object which iterates over combined inference result objects.
            This allows you directly using the result in `for` loops.
        """
        for result in super().predict_batch(data):
            yield result
        if self._current_result is not None:
            yield self._current_result


class RegionExtractionPseudoModel(ModelLike):
    """
    Pseudo model class which extracts regions from given image according to given ROI boxes.
    """

    def __init__(
        self,
        roi_list: Union[list, np.ndarray],
        model2: dg.model.Model,
        *,
        motion_detect: Optional[MotionDetectOptions] = None,
    ):
        """
        Constructor.

        Args:
            roi_list: list of ROI boxes in [x1, y1, x2, y2] format
            model2: model, which will be used as a second step of the compound model pipeline
            motion_detect: motion detection options.
                When None, motion detection is disabled.
                When enabled, ROI boxes where motion is not detected will be skipped.
        """
        self._roi_list = roi_list
        self._model2 = model2
        self._base_img: list = []  # base image for motion detection
        self._motion_detect = motion_detect

    # fallback all model-like attributes to the second model
    def __getattr__(self, attr):
        return getattr(self._model2, attr)

    def predict_batch(self, data):
        """
        Perform whole inference lifecycle for all objects in given iterator object (for example, `list`).

        Args:
            data (iterator): Inference input data iterator object such as list or generator function.
            Each element returned by this iterator should be compatible to that regular PySDK model
            accepts

        Returns:
            Generator object which iterates over combined inference result objects.
            This allows you directly using the result in `for` loops.
        """

        preprocessor = dg._preprocessor.create_image_preprocessor(
            self._model2.model_info,  # we do copy here to avoid modifying original model parameters
            image_backend=self._model2.image_backend,
            pad_method="",  # to disable resizing/padding
        )
        preprocessor.image_format = "RAW"  # to avoid unnecessary JPEG encoding

        all_rois = [True] * len(self._roi_list)

        for element in data:
            # extract frame and frame info from data
            if isinstance(element, tuple):
                # if data is tuple, we treat first element as frame data and second element as frame info
                frame, frame_info = element
            else:
                # otherwise we treat data as frame data and if it is string, we set frame info equal to frame data
                frame, frame_info = element, element if isinstance(element, str) else ""

            # do pre-processing
            preprocessed_data = preprocessor.forward(frame)

            image = preprocessed_data["image_input"]

            if self._motion_detect is not None:
                motion_img, base_img = detect_motion(
                    self._base_img[0] if self._base_img else None, image
                )
                self._base_img.append(base_img)
                if len(self._base_img) > int(self._motion_detect.look_back):
                    self._base_img.pop(0)

                if motion_img is None:
                    motion_detected = all_rois
                else:
                    motion_detected = [
                        cv2.countNonZero(motion_img[roi[1] : roi[3], roi[0] : roi[2]])
                        > self._motion_detect.threshold
                        * (roi[2] - roi[0])
                        * (roi[3] - roi[1])
                        for roi in self._roi_list
                    ]
            else:
                motion_detected = all_rois

            roi_list = [
                {"bbox": roi, "label": f"ROI{idx}", "score": 1.0, "category_id": idx}
                for idx, roi in enumerate(self._roi_list)
                if motion_detected[idx]
            ]

            # generate pseudo inference results
            result = dg.postprocessor.DetectionResults(
                model_params=self._model2._model_parameters,
                input_image=image,
                model_image=image,
                inference_results=roi_list,
                draw_color=self._model2.overlay_color,
                line_width=self._model2.overlay_line_width,
                show_labels=self._model2.overlay_show_labels,
                show_probabilities=self._model2.overlay_show_probabilities,
                alpha=self._model2.overlay_alpha,
                font_scale=self._model2.overlay_font_scale,
                fill_color=self._model2.input_letterbox_fill_color,
                frame_info=frame_info,
                conversion=lambda x, y: (x, y),
                label_dictionary=self._model2.label_dictionary,
            )
            yield result
<|MERGE_RESOLUTION|>--- conflicted
+++ resolved
@@ -1,719 +1,729 @@
-#
-# compound_models.py: compound model toolkit for PySDK samples
-#
-# Copyright DeGirum Corporation 2023
-# All rights reserved
-#
-# Implements classes for multi-model aggregation.
-#
-
-import queue, cv2, numpy as np, degirum as dg
-from abc import ABC, abstractmethod
-from dataclasses import dataclass
-from typing import Union, Optional
-from .image_tools import detect_motion
-<<<<<<< HEAD
-from .math_support import nms, NmsBoxSelectionPolicy
-
-
-@dataclass
-class NmsOptions:
-    """
-    Options for non-maximum suppression (NMS) algorithm.
-    """
-
-    threshold: float  # IoU or IoS threshold for box clustering [0..1]
-    use_iou: bool = True  # use IoU for box clustering (otherwise use IoS)
-    box_select: NmsBoxSelectionPolicy = NmsBoxSelectionPolicy.MOST_PROBABLE
-
-
-@dataclass
-class MotionDetectOptions:
-    """
-    Options for motion detection algorithm.
-    """
-
-    threshold: float  # threshold for motion detection [0..1]: fraction of changed pixels in respect to frame size
-    look_back: int = 1  # number of frames to look back to detect motion
-=======
-from typing import Union
-from enum import Enum
->>>>>>> 15fd82ec
-
-class CropExtentOption(Enum):
-    ASPECT_RATIO_NO_ADJUSTMENT = 1
-    ASPECT_RATIO_ADJUSTMENT_BY_LONG_SIDE = 2
-    ASPECT_RATIO_ADJUSTMENT_BY_AREA = 3
-
-class ModelLike(ABC):
-    """
-    A base class which provides a common interface for all models, similar to PySDK model class
-    """
-
-    @abstractmethod
-    def predict_batch(self, data):
-        """
-        Perform whole inference lifecycle for all objects in given iterator object (for example, `list`).
-
-        Args:
-            data (iterator): Inference input data iterator object such as list or generator function.
-            Each element returned by this iterator should be compatible to that regular PySDK model
-            accepts
-
-        Returns:
-            Generator object which iterates over combined inference result objects.
-            This allows you directly using the result in `for` loops.
-        """
-
-    def predict(self, data):
-        """Perform whole inference lifecycle on a single frame.
-
-        Args:
-
-            data (any): Inference input data. Input data type depends on the model.
-            It should be compatible to that regular PySDK model accepts.
-
-        Returns:
-            Combined inference result object.
-        """
-        for result in self.predict_batch([data]):
-            return result
-        return None
-
-    def __call__(self, data):
-        """Perform whole inference lifecycle on a single frame.
-
-        Args:
-
-            data (any): Inference input data. Input data type depends on the model.
-            It should be compatible to that regular PySDK model accepts.
-
-        Returns:
-            Combined inference result object.
-        """
-        return self.predict(data)
-
-
-@dataclass
-class _FrameInfo:
-    """Class to hold frame info"""
-
-    result1: dg.postprocessor.InferenceResults  # model 1 result
-    sub_result: int  # sub-result index in model 1 result
-
-
-class CompoundModelBase(ModelLike):
-    """
-    Compound model class which combines two models into one pipeline.
-    """
-
-    class NonBlockingQueue(queue.Queue):
-        """
-        Specialized non-blocking queue which acts as iterator.
-        """
-
-        def __iter__(self):
-            while True:
-                try:
-                    value = self.get_nowait()
-                    if value is None:
-                        break  # `None` sentinel signals end of queue
-                    yield value
-                except queue.Empty:
-                    yield None  # in case of empty queue, yield None
-
-    def __init__(self, model1, model2):
-        """
-        Constructor.
-
-        Args:
-            model1: PySDK model to be used for the first step of the pipeline
-            model2: PySDK model to be used for the second step of the pipeline
-        """
-        self.model1 = model1
-        self.model2 = model2
-        self.queue = CompoundModelBase.NonBlockingQueue()
-
-    @abstractmethod
-    def queue_result1(self, result1):
-        """
-        Process result of the first model and put it into the queue.
-        To be implemented in derived classes.
-
-        Args:
-            result1: prediction result of the first model
-        """
-
-    @abstractmethod
-    def transform_result2(self, result2):
-        """
-        Transform result of the second model.
-        To be implemented in derived classes.
-
-        Args:
-            result2: combined prediction result of the second model
-
-        Returns:
-            Transformed result to be returned as compound model result
-        """
-
-    def predict_batch(self, data):
-        """
-        Perform whole inference lifecycle for all objects in given iterator object (for example, `list`).
-
-        Args:
-            data (iterator): Inference input data iterator object such as list or generator function.
-            Each element returned by this iterator should be compatible to that regular PySDK model
-            accepts
-
-        Returns:
-            Generator object which iterates over combined inference result objects.
-            This allows you directly using the result in `for` loops.
-        """
-
-        # use non-blocking mode for nested model and regular mode for the first model
-        self.model1.non_blocking_batch_predict = False
-        self.model2.non_blocking_batch_predict = True
-
-        # iterator over predictions of nested model
-        model2_iter = self.model2.predict_batch(self.queue)
-
-        for result1 in self.model1.predict_batch(data):
-            # put result of the first model into the queue
-            self.queue_result1(result1)
-
-            # process all recognized license plates ready so far
-            while result2 := next(model2_iter):
-                if (transformed_result2 := self.transform_result2(result2)) is not None:
-                    yield transformed_result2
-
-        self.queue.put(None)  # signal end of queue to nested model
-        self.model2.non_blocking_batch_predict = False  # restore blocking mode
-        # process all remaining recognized license plates
-        for result2 in model2_iter:
-            if (transformed_result2 := self.transform_result2(result2)) is not None:
-                yield transformed_result2
-
-
-class CombiningCompoundModel(CompoundModelBase):
-    """
-    Compound model class which combines two models into one pipeline simple way:
-    both models are executed in parallel on the same input data and results are combined.
-
-    Restriction: both models should have the same result types.
-    """
-
-    def queue_result1(self, result1):
-        """
-        Process result of the first model and put it into the queue.
-
-        This implementation puts the original image into the queue,
-        supplying result as a frame info.
-
-        Args:
-            result1: prediction result of the first model
-        """
-        self.queue.put((result1.image, _FrameInfo(result1, -1)))
-
-    def transform_result2(self, result2):
-        """
-        Transform result of the second model.
-
-        This implementation appends result of the first model to the result of the second model.
-
-        Args:
-            result2: prediction result of the second model
-
-        Returns:
-            Combined result of both models. It's `info` property is the result of the first model.
-        """
-        result2.results.extend(result2.info.result1.results)
-        return result2
-
-
-class CroppingCompoundModel(CompoundModelBase):
-    """
-    Compound model class which crops original image according to results of the first model
-    and then passes cropped images to the second model.
-    It returns the result of the second model as a compound model result.
-
-    Restriction: first model should be of object detection type.
-    """
-
-    def __init__(self, model1, model2, crop_extent=0, crop_extent_option=CropExtentOption.ASPECT_RATIO_NO_ADJUSTMENT):
-        """
-        Constructor.
-
-        Args:
-            model1: PySDK object detection model
-            model2: PySDK classification model
-            crop_extent: extent of cropping in percent of bbox size
-            crop_extent_option: method of applying extending crop to the input image for model2;
-                can be one of the following:
-                    - CropExtentOption.ASPECT_RATIO_NO_ADJUSTMENT: each dimension of the bounding box
-                      is extended by 'crop_extent'.
-                      
-                    - CropExtentOption.ASPECT_RATIO_ADJUSTMENT_BY_LONG_SIDE: the longer dimension of the
-                      bounding box is extended by 'crop_extent', and the other side is calculated as
-                      new_bbox_h * aspect_ratio (if the longer dimension is the height of the bounding box)
-                      or new_bbox_w / aspect_ratio (if the longer dimension is the width of the bounding box),
-                      aspect_ratio is defined as the ratio of model2's input width to model2's input height
-                      
-                    - CropExtentOption.ASPECT_RATIO_ADJUSTMENT_BY_AREA: the bounding box is extended by an
-                      area factor of ('crop_extent' * 0.01 + 1) ^ 2; the new height is determined from the
-                      desired area and aspect ratio, and is adjusted to be at least as long as the original
-                      bounding box height; the new width is calculated as new_bbox_h * aspect_ratio, where
-                      aspect_ratio is defined as the ratio of model2's input width to model2's input height,
-                      and then adjusted to be at least as long as the original bounding box width; the new
-                      height is then adjusted as new_bbox_w / aspect_ratio
-        """
-
-        super().__init__(model1, model2)
-        self._crop_extent = crop_extent
-        self._crop_extent_option = crop_extent_option
-
-    def queue_result1(self, result1):
-        """
-        Process result of the first model and put it into the queue.
-
-        This implementation puts the original image into the queue,
-        supplying result as a frame info.
-
-        Args:
-            result1: prediction result of the first model
-        """
-        if len(result1.results) == 0 or "bbox" not in result1.results[0]:
-            # no bbox detected: put black image into the queue to keep things going
-            self.queue.put(
-                (np.zeros((2, 2, 3), dtype=np.uint8), _FrameInfo(result1, -1))
-            )
-        else:
-            image_size = self.image_size(result1.image)
-            for idx, obj in enumerate(result1.results):
-                adj_bbox = self._adjust_bbox(obj["bbox"], image_size)
-                if hasattr(result1.image, "crop"):
-                    cropped_img = result1.image.crop(adj_bbox)
-                else:
-                    cropped_img = result1.image[
-                        adj_bbox[1] : adj_bbox[3], adj_bbox[0] : adj_bbox[2]
-                    ]
-                self.queue.put((cropped_img, _FrameInfo(result1, idx)))
-
-    def transform_result2(self, result2):
-        """
-        Transform result of the second model.
-
-        This implementation appends result of the first model to the result of the second model.
-
-        Args:
-            result2: prediction result of the second model
-
-        Returns:
-            Result of second model. It's `info` property is the result of the first model.
-        """
-        return result2
-
-    def image_size(self, image):
-        """Get image size in (width, height) format"""
-        if hasattr(image, "shape"):
-            return (image.shape[1], image.shape[0])
-        elif hasattr(image, "size"):
-            return image.size
-        else:
-            raise Exception("Unsupported image type")
-
-    def _adjust_bbox(self, bbox, image_size):
-        """
-        Inflate bbox coordinates to crop extent according to chosen crop extent approach
-        and adjust to image size
-
-        Args:
-            bbox: bbox coordinates in [x1, y1, x2, y2] format
-            image_size: image size in (width, height) format
-        """
-        bbox_w, bbox_h = bbox[2] - bbox[0], bbox[3] - bbox[1]
-        
-        if self._crop_extent_option == CropExtentOption.ASPECT_RATIO_NO_ADJUSTMENT:
-            scale = self._crop_extent * 0.01 * 0.5
-            dx = bbox_w * scale
-            dy = bbox_h * scale
-            
-        elif self._crop_extent_option == CropExtentOption.ASPECT_RATIO_ADJUSTMENT_BY_LONG_SIDE:
-            scale = self._crop_extent * 0.01 + 1.0
-            aspect_ratio = self.model2.model_info.InputW[0] / self.model2.model_info.InputH[0]
-            if bbox_h > bbox_w:
-                new_bbox_h = bbox_h * scale
-                new_bbox_w = new_bbox_h * aspect_ratio
-            else:
-                new_bbox_w = bbox_w * scale
-                new_bbox_h = new_bbox_w / aspect_ratio
-            dx = (new_bbox_w - bbox_w) / 2
-            dy = (new_bbox_h - bbox_h) / 2
-            
-        elif self._crop_extent_option == CropExtentOption.ASPECT_RATIO_ADJUSTMENT_BY_AREA:
-            expansion_factor = np.power(self._crop_extent * 0.01 + 1, 2)
-            aspect_ratio = self.model2.model_info.InputW[0] / self.model2.model_info.InputH[0]
-            new_bbox_h = np.sqrt(bbox_w * bbox_h * expansion_factor / aspect_ratio)
-            new_bbox_h = max(new_bbox_h, bbox_h)
-            new_bbox_w = new_bbox_h * aspect_ratio
-            new_bbox_w = max(new_bbox_w, bbox_w)
-            new_bbox_h = new_bbox_w / aspect_ratio
-            dx = (new_bbox_w - bbox_w) / 2
-            dy = (new_bbox_h - bbox_h) / 2
-            
-        maxval = [image_size[0], image_size[1], image_size[0], image_size[1]]
-        adjust = [-dx, -dy, dx, dy]
-        return [min(maxval[i], max(0, round(bbox[i] + adjust[i]))) for i in range(4)]
-
-
-class CroppingAndClassifyingCompoundModel(CroppingCompoundModel):
-    """
-    Compound model class which crops original image according to results of the first model
-    and then passes cropped images to the second classification model, which adjusts bbox labels
-    according to classification results.
-    It returns the result of the **first** model where bbox labels are patched with
-    label results of the second model.
-
-    Restriction: first model should be of object detection type,
-    second model should be of classification type.
-    """
-
-    def __init__(self, model1, model2, crop_extent=0, crop_extent_option=CropExtentOption.ASPECT_RATIO_NO_ADJUSTMENT):
-        """
-        Constructor.
-
-        Args:
-            model1: PySDK object detection model
-            model2: PySDK classification model
-            crop_extent: extent of cropping in percent of bbox size
-            crop_extent_option: method of applying extending crop to the input image for model2;
-                can be one of the following:
-                    - CropExtentOption.ASPECT_RATIO_NO_ADJUSTMENT: each dimension of the bounding box
-                      is extended by 'crop_extent'.
-                      
-                    - CropExtentOption.ASPECT_RATIO_ADJUSTMENT_BY_LONG_SIDE: the longer dimension of the
-                      bounding box is extended by 'crop_extent', and the other side is calculated as
-                      new_bbox_h * aspect_ratio (if the longer dimension is the height of the bounding box)
-                      or new_bbox_w / aspect_ratio (if the longer dimension is the width of the bounding box),
-                      aspect_ratio is defined as the ratio of model2's input width to model2's input height
-                      
-                    - CropExtentOption.ASPECT_RATIO_ADJUSTMENT_BY_AREA: the bounding box is extended by an
-                      area factor of ('crop_extent' * 0.01 + 1) ^ 2; the new height is determined from the
-                      desired area and aspect ratio, and is adjusted to be at least as long as the original
-                      bounding box height; the new width is calculated as new_bbox_h * aspect_ratio, where
-                      aspect_ratio is defined as the ratio of model2's input width to model2's input height,
-                      and then adjusted to be at least as long as the original bounding box width; the new
-                      height is then adjusted as new_bbox_w / aspect_ratio
-        """
-
-        if model1.image_backend != model2.image_backend:
-            raise Exception(
-                f"Image backends of both models should be the same, but got {model1.image_backend} and {model2.image_backend}"
-            )
-
-        super().__init__(model1, model2, crop_extent, crop_extent_option)
-        self._current_result = None
-
-    def transform_result2(self, result2):
-        """
-        Transform result of the second model.
-
-        This implementation adjusts bbox labels detected by the first model according to
-        classification results of the second model.
-
-        Args:
-            result2: prediction result of the second model
-
-        Returns:
-            Result of the first model with patched labels according to
-            classification results of the second model.
-        """
-
-        result1 = result2.info.result1
-        idx = result2.info.sub_result
-
-        if idx >= 0:
-            # patch bbox label with recognized class label
-            label = (
-                result2.results[0]["label"] if self.model2.overlay_show_labels else ""
-            )
-            if self.model2.overlay_show_probabilities:
-                score = result2.results[0]["score"]
-                score_str = f"{score:.2f}" if isinstance(score, float) else str(score)
-                result1.results[idx]["label"] = (
-                    label + (": " if label else "") + score_str
-                )
-            else:
-                result1.results[idx]["label"] = label
-
-        # return result when frame changes
-        ret = None
-        if result1 is not self._current_result:
-            if self._current_result is not None:
-                ret = self._current_result
-            self._current_result = result1
-        return ret
-
-    def predict_batch(self, data):
-        """
-        Perform whole inference lifecycle for all objects in given iterator object (for example, `list`).
-
-        Args:
-            data (iterator): Inference input data iterator object such as list or generator function.
-            Each element returned by this iterator should be compatible to that regular PySDK model
-            accepts
-
-        Returns:
-            Generator object which iterates over combined inference result objects.
-            This allows you directly using the result in `for` loops.
-        """
-        for result in super().predict_batch(data):
-            yield result
-        if self._current_result is not None:
-            yield self._current_result
-
-
-class CroppingAndDetectingCompoundModel(CroppingCompoundModel):
-    """
-    Compound model class which crops original image according to results of the first model
-    and then passes cropped images to the second detection model, which performs detections
-    in each bbox and combines detection results from multiple bboxes from the same frame.
-    It returns the combined results of the **second** model where bbox coordinates are translated
-    to original image coordinates.
-
-    Restriction: first model should be of object detection type
-    (or pseudo object detection type like `RegionExtractionPseudoModel),
-    second model should be of object detection type.
-    """
-
-<<<<<<< HEAD
-    def __init__(
-        self,
-        model1,
-        model2,
-        *,
-        crop_extent=0,
-        add_model1_results=False,
-        nms_options: Optional[NmsOptions] = None,
-    ):
-=======
-    def __init__(self, model1, model2, *, crop_extent=0, add_model1_results=False, crop_extent_option=CropExtentOption.ASPECT_RATIO_NO_ADJUSTMENT):
->>>>>>> 15fd82ec
-        """
-        Constructor.
-
-        Args:
-            model1: PySDK object detection model
-            model2: PySDK object detection model
-            crop_extent: extent of cropping in percent of bbox size
-            add_model1_results: True to add detections of model1 to the combined result
-            keep_aspect_ratio: preserve model2's input aspect ratio when applying extending crop
-        """
-
-        if model1.image_backend != model2.image_backend:
-            raise Exception(
-                f"Image backends of both models should be the same, but got {model1.image_backend} and {model2.image_backend}"
-            )
-
-<<<<<<< HEAD
-        super().__init__(model1, model2, crop_extent)
-        self._current_result: Optional[dg.postprocessor.InferenceResults] = None
-        self._current_result1: Optional[dg.postprocessor.InferenceResults] = None
-=======
-        super().__init__(model1, model2, crop_extent, crop_extent_option)
-        self._current_result = None
-        self._current_result1 = None
->>>>>>> 15fd82ec
-        self._add_model1_results = add_model1_results
-        self._nms_options: Optional[NmsOptions] = nms_options
-
-    def transform_result2(self, result2):
-        """
-        Transform result of the second model.
-
-        This implementation combines results of the **second** model over all bboxes detected by the first model,
-        translating bbox coordinates to original image coordinates.
-
-        Args:
-            result2: detection result of the second model
-
-        Returns:
-            Combined results of the **second** model over all bboxes detected by the first model,
-            where bbox coordinates are translated to original image coordinates.
-        """
-
-        result1 = result2.info.result1
-        idx = result2.info.sub_result
-
-        if idx >= 0:
-            # adjust bbox coordinates to original image coordinates
-            x, y = result1.results[idx]["bbox"][:2]
-            for r in result2._inference_results:
-                r["bbox"] = np.add(r["bbox"], [x, y, x, y]).tolist()
-            if self._add_model1_results:
-                # prepend result from the first model to the combined result if requested
-                result2._inference_results.insert(0, result1.results[idx])
-
-        ret = None
-        if result1 is self._current_result1:
-            # frame continues: append second model results to the combined result
-            if self._current_result is not None and idx >= 0:
-                self._current_result._inference_results.extend(
-                    result2._inference_results
-                )
-
-        else:
-            # new frame comes
-            if self._current_result is not None:
-                # patch combined result image to be original image
-                self._current_result._input_image = result1.image
-
-                if self._nms_options is not None:
-                    # apply NMS to combined result
-                    nms(
-                        self._current_result,
-                        iou_threshold=self._nms_options.threshold,
-                        use_iou=self._nms_options.use_iou,
-                        box_select=self._nms_options.box_select,
-                    )
-
-                # return combined result of previous frame
-                ret = self._current_result
-
-            self._current_result = result2
-            self._current_result1 = result1
-
-        return ret
-
-    def predict_batch(self, data):
-        """
-        Perform whole inference lifecycle for all objects in given iterator object (for example, `list`).
-
-        Args:
-            data (iterator): Inference input data iterator object such as list or generator function.
-            Each element returned by this iterator should be compatible to that regular PySDK model
-            accepts
-
-        Returns:
-            Generator object which iterates over combined inference result objects.
-            This allows you directly using the result in `for` loops.
-        """
-        for result in super().predict_batch(data):
-            yield result
-        if self._current_result is not None:
-            yield self._current_result
-
-
-class RegionExtractionPseudoModel(ModelLike):
-    """
-    Pseudo model class which extracts regions from given image according to given ROI boxes.
-    """
-
-    def __init__(
-        self,
-        roi_list: Union[list, np.ndarray],
-        model2: dg.model.Model,
-        *,
-        motion_detect: Optional[MotionDetectOptions] = None,
-    ):
-        """
-        Constructor.
-
-        Args:
-            roi_list: list of ROI boxes in [x1, y1, x2, y2] format
-            model2: model, which will be used as a second step of the compound model pipeline
-            motion_detect: motion detection options.
-                When None, motion detection is disabled.
-                When enabled, ROI boxes where motion is not detected will be skipped.
-        """
-        self._roi_list = roi_list
-        self._model2 = model2
-        self._base_img: list = []  # base image for motion detection
-        self._motion_detect = motion_detect
-
-    # fallback all model-like attributes to the second model
-    def __getattr__(self, attr):
-        return getattr(self._model2, attr)
-
-    def predict_batch(self, data):
-        """
-        Perform whole inference lifecycle for all objects in given iterator object (for example, `list`).
-
-        Args:
-            data (iterator): Inference input data iterator object such as list or generator function.
-            Each element returned by this iterator should be compatible to that regular PySDK model
-            accepts
-
-        Returns:
-            Generator object which iterates over combined inference result objects.
-            This allows you directly using the result in `for` loops.
-        """
-
-        preprocessor = dg._preprocessor.create_image_preprocessor(
-            self._model2.model_info,  # we do copy here to avoid modifying original model parameters
-            image_backend=self._model2.image_backend,
-            pad_method="",  # to disable resizing/padding
-        )
-        preprocessor.image_format = "RAW"  # to avoid unnecessary JPEG encoding
-
-        all_rois = [True] * len(self._roi_list)
-
-        for element in data:
-            # extract frame and frame info from data
-            if isinstance(element, tuple):
-                # if data is tuple, we treat first element as frame data and second element as frame info
-                frame, frame_info = element
-            else:
-                # otherwise we treat data as frame data and if it is string, we set frame info equal to frame data
-                frame, frame_info = element, element if isinstance(element, str) else ""
-
-            # do pre-processing
-            preprocessed_data = preprocessor.forward(frame)
-
-            image = preprocessed_data["image_input"]
-
-            if self._motion_detect is not None:
-                motion_img, base_img = detect_motion(
-                    self._base_img[0] if self._base_img else None, image
-                )
-                self._base_img.append(base_img)
-                if len(self._base_img) > int(self._motion_detect.look_back):
-                    self._base_img.pop(0)
-
-                if motion_img is None:
-                    motion_detected = all_rois
-                else:
-                    motion_detected = [
-                        cv2.countNonZero(motion_img[roi[1] : roi[3], roi[0] : roi[2]])
-                        > self._motion_detect.threshold
-                        * (roi[2] - roi[0])
-                        * (roi[3] - roi[1])
-                        for roi in self._roi_list
-                    ]
-            else:
-                motion_detected = all_rois
-
-            roi_list = [
-                {"bbox": roi, "label": f"ROI{idx}", "score": 1.0, "category_id": idx}
-                for idx, roi in enumerate(self._roi_list)
-                if motion_detected[idx]
-            ]
-
-            # generate pseudo inference results
-            result = dg.postprocessor.DetectionResults(
-                model_params=self._model2._model_parameters,
-                input_image=image,
-                model_image=image,
-                inference_results=roi_list,
-                draw_color=self._model2.overlay_color,
-                line_width=self._model2.overlay_line_width,
-                show_labels=self._model2.overlay_show_labels,
-                show_probabilities=self._model2.overlay_show_probabilities,
-                alpha=self._model2.overlay_alpha,
-                font_scale=self._model2.overlay_font_scale,
-                fill_color=self._model2.input_letterbox_fill_color,
-                frame_info=frame_info,
-                conversion=lambda x, y: (x, y),
-                label_dictionary=self._model2.label_dictionary,
-            )
-            yield result
+#
+# compound_models.py: compound model toolkit for PySDK samples
+#
+# Copyright DeGirum Corporation 2023
+# All rights reserved
+#
+# Implements classes for multi-model aggregation.
+#
+
+import queue, cv2, numpy as np, degirum as dg
+from abc import ABC, abstractmethod
+from dataclasses import dataclass
+from typing import Union, Optional
+from .image_tools import detect_motion
+from .math_support import nms, NmsBoxSelectionPolicy
+from enum import Enum
+
+
+@dataclass
+class NmsOptions:
+    """
+    Options for non-maximum suppression (NMS) algorithm.
+    """
+
+    threshold: float  # IoU or IoS threshold for box clustering [0..1]
+    use_iou: bool = True  # use IoU for box clustering (otherwise use IoS)
+    box_select: NmsBoxSelectionPolicy = NmsBoxSelectionPolicy.MOST_PROBABLE
+
+
+@dataclass
+class MotionDetectOptions:
+    """
+    Options for motion detection algorithm.
+    """
+
+    threshold: float  # threshold for motion detection [0..1]: fraction of changed pixels in respect to frame size
+    look_back: int = 1  # number of frames to look back to detect motion
+
+
+class CropExtentOption(Enum):
+    ASPECT_RATIO_NO_ADJUSTMENT = 1
+    ASPECT_RATIO_ADJUSTMENT_BY_LONG_SIDE = 2
+    ASPECT_RATIO_ADJUSTMENT_BY_AREA = 3
+
+
+class ModelLike(ABC):
+    """
+    A base class which provides a common interface for all models, similar to PySDK model class
+    """
+
+    @abstractmethod
+    def predict_batch(self, data):
+        """
+        Perform whole inference lifecycle for all objects in given iterator object (for example, `list`).
+
+        Args:
+            data (iterator): Inference input data iterator object such as list or generator function.
+            Each element returned by this iterator should be compatible to that regular PySDK model
+            accepts
+
+        Returns:
+            Generator object which iterates over combined inference result objects.
+            This allows you directly using the result in `for` loops.
+        """
+
+    def predict(self, data):
+        """Perform whole inference lifecycle on a single frame.
+
+        Args:
+
+            data (any): Inference input data. Input data type depends on the model.
+            It should be compatible to that regular PySDK model accepts.
+
+        Returns:
+            Combined inference result object.
+        """
+        for result in self.predict_batch([data]):
+            return result
+        return None
+
+    def __call__(self, data):
+        """Perform whole inference lifecycle on a single frame.
+
+        Args:
+
+            data (any): Inference input data. Input data type depends on the model.
+            It should be compatible to that regular PySDK model accepts.
+
+        Returns:
+            Combined inference result object.
+        """
+        return self.predict(data)
+
+
+@dataclass
+class _FrameInfo:
+    """Class to hold frame info"""
+
+    result1: dg.postprocessor.InferenceResults  # model 1 result
+    sub_result: int  # sub-result index in model 1 result
+
+
+class CompoundModelBase(ModelLike):
+    """
+    Compound model class which combines two models into one pipeline.
+    """
+
+    class NonBlockingQueue(queue.Queue):
+        """
+        Specialized non-blocking queue which acts as iterator.
+        """
+
+        def __iter__(self):
+            while True:
+                try:
+                    value = self.get_nowait()
+                    if value is None:
+                        break  # `None` sentinel signals end of queue
+                    yield value
+                except queue.Empty:
+                    yield None  # in case of empty queue, yield None
+
+    def __init__(self, model1, model2):
+        """
+        Constructor.
+
+        Args:
+            model1: PySDK model to be used for the first step of the pipeline
+            model2: PySDK model to be used for the second step of the pipeline
+        """
+        self.model1 = model1
+        self.model2 = model2
+        self.queue = CompoundModelBase.NonBlockingQueue()
+
+    @abstractmethod
+    def queue_result1(self, result1):
+        """
+        Process result of the first model and put it into the queue.
+        To be implemented in derived classes.
+
+        Args:
+            result1: prediction result of the first model
+        """
+
+    @abstractmethod
+    def transform_result2(self, result2):
+        """
+        Transform result of the second model.
+        To be implemented in derived classes.
+
+        Args:
+            result2: combined prediction result of the second model
+
+        Returns:
+            Transformed result to be returned as compound model result
+        """
+
+    def predict_batch(self, data):
+        """
+        Perform whole inference lifecycle for all objects in given iterator object (for example, `list`).
+
+        Args:
+            data (iterator): Inference input data iterator object such as list or generator function.
+            Each element returned by this iterator should be compatible to that regular PySDK model
+            accepts
+
+        Returns:
+            Generator object which iterates over combined inference result objects.
+            This allows you directly using the result in `for` loops.
+        """
+
+        # use non-blocking mode for nested model and regular mode for the first model
+        self.model1.non_blocking_batch_predict = False
+        self.model2.non_blocking_batch_predict = True
+
+        # iterator over predictions of nested model
+        model2_iter = self.model2.predict_batch(self.queue)
+
+        for result1 in self.model1.predict_batch(data):
+            # put result of the first model into the queue
+            self.queue_result1(result1)
+
+            # process all recognized license plates ready so far
+            while result2 := next(model2_iter):
+                if (transformed_result2 := self.transform_result2(result2)) is not None:
+                    yield transformed_result2
+
+        self.queue.put(None)  # signal end of queue to nested model
+        self.model2.non_blocking_batch_predict = False  # restore blocking mode
+        # process all remaining recognized license plates
+        for result2 in model2_iter:
+            if (transformed_result2 := self.transform_result2(result2)) is not None:
+                yield transformed_result2
+
+
+class CombiningCompoundModel(CompoundModelBase):
+    """
+    Compound model class which combines two models into one pipeline simple way:
+    both models are executed in parallel on the same input data and results are combined.
+
+    Restriction: both models should have the same result types.
+    """
+
+    def queue_result1(self, result1):
+        """
+        Process result of the first model and put it into the queue.
+
+        This implementation puts the original image into the queue,
+        supplying result as a frame info.
+
+        Args:
+            result1: prediction result of the first model
+        """
+        self.queue.put((result1.image, _FrameInfo(result1, -1)))
+
+    def transform_result2(self, result2):
+        """
+        Transform result of the second model.
+
+        This implementation appends result of the first model to the result of the second model.
+
+        Args:
+            result2: prediction result of the second model
+
+        Returns:
+            Combined result of both models. It's `info` property is the result of the first model.
+        """
+        result2.results.extend(result2.info.result1.results)
+        return result2
+
+
+class CroppingCompoundModel(CompoundModelBase):
+    """
+    Compound model class which crops original image according to results of the first model
+    and then passes cropped images to the second model.
+    It returns the result of the second model as a compound model result.
+
+    Restriction: first model should be of object detection type.
+    """
+
+    def __init__(
+        self,
+        model1,
+        model2,
+        crop_extent=0,
+        crop_extent_option=CropExtentOption.ASPECT_RATIO_NO_ADJUSTMENT,
+    ):
+        """
+        Constructor.
+
+        Args:
+            model1: PySDK object detection model
+            model2: PySDK classification model
+            crop_extent: extent of cropping in percent of bbox size
+            crop_extent_option: method of applying extending crop to the input image for model2;
+                can be one of the following:
+                    - CropExtentOption.ASPECT_RATIO_NO_ADJUSTMENT: each dimension of the bounding box
+                      is extended by 'crop_extent'.
+
+                    - CropExtentOption.ASPECT_RATIO_ADJUSTMENT_BY_LONG_SIDE: the longer dimension of the
+                      bounding box is extended by 'crop_extent', and the other side is calculated as
+                      new_bbox_h * aspect_ratio (if the longer dimension is the height of the bounding box)
+                      or new_bbox_w / aspect_ratio (if the longer dimension is the width of the bounding box),
+                      aspect_ratio is defined as the ratio of model2's input width to model2's input height
+
+                    - CropExtentOption.ASPECT_RATIO_ADJUSTMENT_BY_AREA: the bounding box is extended by an
+                      area factor of ('crop_extent' * 0.01 + 1) ^ 2; the new height is determined from the
+                      desired area and aspect ratio, and is adjusted to be at least as long as the original
+                      bounding box height; the new width is calculated as new_bbox_h * aspect_ratio, where
+                      aspect_ratio is defined as the ratio of model2's input width to model2's input height,
+                      and then adjusted to be at least as long as the original bounding box width; the new
+                      height is then adjusted as new_bbox_w / aspect_ratio
+        """
+
+        super().__init__(model1, model2)
+        self._crop_extent = crop_extent
+        self._crop_extent_option = crop_extent_option
+
+    def queue_result1(self, result1):
+        """
+        Process result of the first model and put it into the queue.
+
+        This implementation puts the original image into the queue,
+        supplying result as a frame info.
+
+        Args:
+            result1: prediction result of the first model
+        """
+        if len(result1.results) == 0 or "bbox" not in result1.results[0]:
+            # no bbox detected: put black image into the queue to keep things going
+            self.queue.put(
+                (np.zeros((2, 2, 3), dtype=np.uint8), _FrameInfo(result1, -1))
+            )
+        else:
+            image_size = self.image_size(result1.image)
+            for idx, obj in enumerate(result1.results):
+                adj_bbox = self._adjust_bbox(obj["bbox"], image_size)
+                if hasattr(result1.image, "crop"):
+                    cropped_img = result1.image.crop(adj_bbox)
+                else:
+                    cropped_img = result1.image[
+                        adj_bbox[1] : adj_bbox[3], adj_bbox[0] : adj_bbox[2]
+                    ]
+                self.queue.put((cropped_img, _FrameInfo(result1, idx)))
+
+    def transform_result2(self, result2):
+        """
+        Transform result of the second model.
+
+        This implementation appends result of the first model to the result of the second model.
+
+        Args:
+            result2: prediction result of the second model
+
+        Returns:
+            Result of second model. It's `info` property is the result of the first model.
+        """
+        return result2
+
+    def image_size(self, image):
+        """Get image size in (width, height) format"""
+        if hasattr(image, "shape"):
+            return (image.shape[1], image.shape[0])
+        elif hasattr(image, "size"):
+            return image.size
+        else:
+            raise Exception("Unsupported image type")
+
+    def _adjust_bbox(self, bbox, image_size):
+        """
+        Inflate bbox coordinates to crop extent according to chosen crop extent approach
+        and adjust to image size
+
+        Args:
+            bbox: bbox coordinates in [x1, y1, x2, y2] format
+            image_size: image size in (width, height) format
+        """
+        bbox_w, bbox_h = bbox[2] - bbox[0], bbox[3] - bbox[1]
+
+        if self._crop_extent_option == CropExtentOption.ASPECT_RATIO_NO_ADJUSTMENT:
+            scale = self._crop_extent * 0.01 * 0.5
+            dx = bbox_w * scale
+            dy = bbox_h * scale
+
+        elif (
+            self._crop_extent_option
+            == CropExtentOption.ASPECT_RATIO_ADJUSTMENT_BY_LONG_SIDE
+        ):
+            scale = self._crop_extent * 0.01 + 1.0
+            aspect_ratio = (
+                self.model2.model_info.InputW[0] / self.model2.model_info.InputH[0]
+            )
+            if bbox_h > bbox_w:
+                new_bbox_h = bbox_h * scale
+                new_bbox_w = new_bbox_h * aspect_ratio
+            else:
+                new_bbox_w = bbox_w * scale
+                new_bbox_h = new_bbox_w / aspect_ratio
+            dx = (new_bbox_w - bbox_w) / 2
+            dy = (new_bbox_h - bbox_h) / 2
+
+        elif (
+            self._crop_extent_option == CropExtentOption.ASPECT_RATIO_ADJUSTMENT_BY_AREA
+        ):
+            expansion_factor = np.power(self._crop_extent * 0.01 + 1, 2)
+            aspect_ratio = (
+                self.model2.model_info.InputW[0] / self.model2.model_info.InputH[0]
+            )
+            new_bbox_h = np.sqrt(bbox_w * bbox_h * expansion_factor / aspect_ratio)
+            new_bbox_h = max(new_bbox_h, bbox_h)
+            new_bbox_w = new_bbox_h * aspect_ratio
+            new_bbox_w = max(new_bbox_w, bbox_w)
+            new_bbox_h = new_bbox_w / aspect_ratio
+            dx = (new_bbox_w - bbox_w) / 2
+            dy = (new_bbox_h - bbox_h) / 2
+
+        maxval = [image_size[0], image_size[1], image_size[0], image_size[1]]
+        adjust = [-dx, -dy, dx, dy]
+        return [min(maxval[i], max(0, round(bbox[i] + adjust[i]))) for i in range(4)]
+
+
+class CroppingAndClassifyingCompoundModel(CroppingCompoundModel):
+    """
+    Compound model class which crops original image according to results of the first model
+    and then passes cropped images to the second classification model, which adjusts bbox labels
+    according to classification results.
+    It returns the result of the **first** model where bbox labels are patched with
+    label results of the second model.
+
+    Restriction: first model should be of object detection type,
+    second model should be of classification type.
+    """
+
+    def __init__(
+        self,
+        model1,
+        model2,
+        crop_extent=0,
+        crop_extent_option=CropExtentOption.ASPECT_RATIO_NO_ADJUSTMENT,
+    ):
+        """
+        Constructor.
+
+        Args:
+            model1: PySDK object detection model
+            model2: PySDK classification model
+            crop_extent: extent of cropping in percent of bbox size
+            crop_extent_option: method of applying extending crop to the input image for model2;
+                can be one of the following:
+                    - CropExtentOption.ASPECT_RATIO_NO_ADJUSTMENT: each dimension of the bounding box
+                      is extended by 'crop_extent'.
+
+                    - CropExtentOption.ASPECT_RATIO_ADJUSTMENT_BY_LONG_SIDE: the longer dimension of the
+                      bounding box is extended by 'crop_extent', and the other side is calculated as
+                      new_bbox_h * aspect_ratio (if the longer dimension is the height of the bounding box)
+                      or new_bbox_w / aspect_ratio (if the longer dimension is the width of the bounding box),
+                      aspect_ratio is defined as the ratio of model2's input width to model2's input height
+
+                    - CropExtentOption.ASPECT_RATIO_ADJUSTMENT_BY_AREA: the bounding box is extended by an
+                      area factor of ('crop_extent' * 0.01 + 1) ^ 2; the new height is determined from the
+                      desired area and aspect ratio, and is adjusted to be at least as long as the original
+                      bounding box height; the new width is calculated as new_bbox_h * aspect_ratio, where
+                      aspect_ratio is defined as the ratio of model2's input width to model2's input height,
+                      and then adjusted to be at least as long as the original bounding box width; the new
+                      height is then adjusted as new_bbox_w / aspect_ratio
+        """
+
+        if model1.image_backend != model2.image_backend:
+            raise Exception(
+                f"Image backends of both models should be the same, but got {model1.image_backend} and {model2.image_backend}"
+            )
+
+        super().__init__(model1, model2, crop_extent, crop_extent_option)
+        self._current_result = None
+
+    def transform_result2(self, result2):
+        """
+        Transform result of the second model.
+
+        This implementation adjusts bbox labels detected by the first model according to
+        classification results of the second model.
+
+        Args:
+            result2: prediction result of the second model
+
+        Returns:
+            Result of the first model with patched labels according to
+            classification results of the second model.
+        """
+
+        result1 = result2.info.result1
+        idx = result2.info.sub_result
+
+        if idx >= 0:
+            # patch bbox label with recognized class label
+            label = (
+                result2.results[0]["label"] if self.model2.overlay_show_labels else ""
+            )
+            if self.model2.overlay_show_probabilities:
+                score = result2.results[0]["score"]
+                score_str = f"{score:.2f}" if isinstance(score, float) else str(score)
+                result1.results[idx]["label"] = (
+                    label + (": " if label else "") + score_str
+                )
+            else:
+                result1.results[idx]["label"] = label
+
+        # return result when frame changes
+        ret = None
+        if result1 is not self._current_result:
+            if self._current_result is not None:
+                ret = self._current_result
+            self._current_result = result1
+        return ret
+
+    def predict_batch(self, data):
+        """
+        Perform whole inference lifecycle for all objects in given iterator object (for example, `list`).
+
+        Args:
+            data (iterator): Inference input data iterator object such as list or generator function.
+            Each element returned by this iterator should be compatible to that regular PySDK model
+            accepts
+
+        Returns:
+            Generator object which iterates over combined inference result objects.
+            This allows you directly using the result in `for` loops.
+        """
+        for result in super().predict_batch(data):
+            yield result
+        if self._current_result is not None:
+            yield self._current_result
+
+
+class CroppingAndDetectingCompoundModel(CroppingCompoundModel):
+    """
+    Compound model class which crops original image according to results of the first model
+    and then passes cropped images to the second detection model, which performs detections
+    in each bbox and combines detection results from multiple bboxes from the same frame.
+    It returns the combined results of the **second** model where bbox coordinates are translated
+    to original image coordinates.
+
+    Restriction: first model should be of object detection type
+    (or pseudo object detection type like `RegionExtractionPseudoModel),
+    second model should be of object detection type.
+    """
+
+    def __init__(
+        self,
+        model1,
+        model2,
+        *,
+        crop_extent=0,
+        add_model1_results=False,
+        nms_options: Optional[NmsOptions] = None,
+        crop_extent_option=CropExtentOption.ASPECT_RATIO_NO_ADJUSTMENT,
+    ):
+        """
+        Constructor.
+
+        Args:
+            model1: PySDK object detection model
+            model2: PySDK object detection model
+            crop_extent: extent of cropping in percent of bbox size
+            add_model1_results: True to add detections of model1 to the combined result
+            keep_aspect_ratio: preserve model2's input aspect ratio when applying extending crop
+        """
+
+        if model1.image_backend != model2.image_backend:
+            raise Exception(
+                f"Image backends of both models should be the same, but got {model1.image_backend} and {model2.image_backend}"
+            )
+
+        super().__init__(model1, model2, crop_extent, crop_extent_option)
+        self._current_result: Optional[dg.postprocessor.InferenceResults] = None
+        self._current_result1: Optional[dg.postprocessor.InferenceResults] = None
+        self._add_model1_results = add_model1_results
+        self._nms_options: Optional[NmsOptions] = nms_options
+
+    def transform_result2(self, result2):
+        """
+        Transform result of the second model.
+
+        This implementation combines results of the **second** model over all bboxes detected by the first model,
+        translating bbox coordinates to original image coordinates.
+
+        Args:
+            result2: detection result of the second model
+
+        Returns:
+            Combined results of the **second** model over all bboxes detected by the first model,
+            where bbox coordinates are translated to original image coordinates.
+        """
+
+        result1 = result2.info.result1
+        idx = result2.info.sub_result
+
+        if idx >= 0:
+            # adjust bbox coordinates to original image coordinates
+            x, y = result1.results[idx]["bbox"][:2]
+            for r in result2._inference_results:
+                r["bbox"] = np.add(r["bbox"], [x, y, x, y]).tolist()
+            if self._add_model1_results:
+                # prepend result from the first model to the combined result if requested
+                result2._inference_results.insert(0, result1.results[idx])
+
+        ret = None
+        if result1 is self._current_result1:
+            # frame continues: append second model results to the combined result
+            if self._current_result is not None and idx >= 0:
+                self._current_result._inference_results.extend(
+                    result2._inference_results
+                )
+
+        else:
+            # new frame comes
+            if self._current_result is not None:
+                # patch combined result image to be original image
+                self._current_result._input_image = result1.image
+
+                if self._nms_options is not None:
+                    # apply NMS to combined result
+                    nms(
+                        self._current_result,
+                        iou_threshold=self._nms_options.threshold,
+                        use_iou=self._nms_options.use_iou,
+                        box_select=self._nms_options.box_select,
+                    )
+
+                # return combined result of previous frame
+                ret = self._current_result
+
+            self._current_result = result2
+            self._current_result1 = result1
+
+        return ret
+
+    def predict_batch(self, data):
+        """
+        Perform whole inference lifecycle for all objects in given iterator object (for example, `list`).
+
+        Args:
+            data (iterator): Inference input data iterator object such as list or generator function.
+            Each element returned by this iterator should be compatible to that regular PySDK model
+            accepts
+
+        Returns:
+            Generator object which iterates over combined inference result objects.
+            This allows you directly using the result in `for` loops.
+        """
+        for result in super().predict_batch(data):
+            yield result
+        if self._current_result is not None:
+            yield self._current_result
+
+
+class RegionExtractionPseudoModel(ModelLike):
+    """
+    Pseudo model class which extracts regions from given image according to given ROI boxes.
+    """
+
+    def __init__(
+        self,
+        roi_list: Union[list, np.ndarray],
+        model2: dg.model.Model,
+        *,
+        motion_detect: Optional[MotionDetectOptions] = None,
+    ):
+        """
+        Constructor.
+
+        Args:
+            roi_list: list of ROI boxes in [x1, y1, x2, y2] format
+            model2: model, which will be used as a second step of the compound model pipeline
+            motion_detect: motion detection options.
+                When None, motion detection is disabled.
+                When enabled, ROI boxes where motion is not detected will be skipped.
+        """
+        self._roi_list = roi_list
+        self._model2 = model2
+        self._base_img: list = []  # base image for motion detection
+        self._motion_detect = motion_detect
+
+    # fallback all model-like attributes to the second model
+    def __getattr__(self, attr):
+        return getattr(self._model2, attr)
+
+    def predict_batch(self, data):
+        """
+        Perform whole inference lifecycle for all objects in given iterator object (for example, `list`).
+
+        Args:
+            data (iterator): Inference input data iterator object such as list or generator function.
+            Each element returned by this iterator should be compatible to that regular PySDK model
+            accepts
+
+        Returns:
+            Generator object which iterates over combined inference result objects.
+            This allows you directly using the result in `for` loops.
+        """
+
+        preprocessor = dg._preprocessor.create_image_preprocessor(
+            self._model2.model_info,  # we do copy here to avoid modifying original model parameters
+            image_backend=self._model2.image_backend,
+            pad_method="",  # to disable resizing/padding
+        )
+        preprocessor.image_format = "RAW"  # to avoid unnecessary JPEG encoding
+
+        all_rois = [True] * len(self._roi_list)
+
+        for element in data:
+            # extract frame and frame info from data
+            if isinstance(element, tuple):
+                # if data is tuple, we treat first element as frame data and second element as frame info
+                frame, frame_info = element
+            else:
+                # otherwise we treat data as frame data and if it is string, we set frame info equal to frame data
+                frame, frame_info = element, element if isinstance(element, str) else ""
+
+            # do pre-processing
+            preprocessed_data = preprocessor.forward(frame)
+
+            image = preprocessed_data["image_input"]
+
+            if self._motion_detect is not None:
+                motion_img, base_img = detect_motion(
+                    self._base_img[0] if self._base_img else None, image
+                )
+                self._base_img.append(base_img)
+                if len(self._base_img) > int(self._motion_detect.look_back):
+                    self._base_img.pop(0)
+
+                if motion_img is None:
+                    motion_detected = all_rois
+                else:
+                    motion_detected = [
+                        cv2.countNonZero(motion_img[roi[1] : roi[3], roi[0] : roi[2]])
+                        > self._motion_detect.threshold
+                        * (roi[2] - roi[0])
+                        * (roi[3] - roi[1])
+                        for roi in self._roi_list
+                    ]
+            else:
+                motion_detected = all_rois
+
+            roi_list = [
+                {"bbox": roi, "label": f"ROI{idx}", "score": 1.0, "category_id": idx}
+                for idx, roi in enumerate(self._roi_list)
+                if motion_detected[idx]
+            ]
+
+            # generate pseudo inference results
+            result = dg.postprocessor.DetectionResults(
+                model_params=self._model2._model_parameters,
+                input_image=image,
+                model_image=image,
+                inference_results=roi_list,
+                draw_color=self._model2.overlay_color,
+                line_width=self._model2.overlay_line_width,
+                show_labels=self._model2.overlay_show_labels,
+                show_probabilities=self._model2.overlay_show_probabilities,
+                alpha=self._model2.overlay_alpha,
+                font_scale=self._model2.overlay_font_scale,
+                fill_color=self._model2.input_letterbox_fill_color,
+                frame_info=frame_info,
+                conversion=lambda x, y: (x, y),
+                label_dictionary=self._model2.label_dictionary,
+            )
+            yield result