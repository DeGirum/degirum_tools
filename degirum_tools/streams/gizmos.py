--- conflicted
+++ resolved
@@ -117,16 +117,10 @@
     def _open_video_source(self):
         """Open the video source if it is not opened."""
         if self._stream is None:
-<<<<<<< HEAD
-            # Convert source_type to enum and pass to create_video_stream
-            source_type_enum = VideoSourceType.from_string(self._source_type)
-            self._stream = create_video_stream(self._video_source, source_type=source_type_enum)
-=======
             # Convert source_type to enum and determine backend
             source_type_enum = VideoSourceType.from_string(self._source_type)
             use_gstreamer = (source_type_enum == VideoSourceType.GSTREAMER)
             self._stream = create_video_stream(self._video_source, use_gstreamer=use_gstreamer)
->>>>>>> 090d1f63
             if self._fps_override is not None:
                 # set FPS if override is provided
                 self._stream.set(cv2.CAP_PROP_FPS, self._fps_override)
