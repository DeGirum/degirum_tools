#
# streams.py: streaming toolkit
#
# Copyright DeGirum Corporation 2024
# All rights reserved
#
# Implements streaming toolkit for multi-threaded processing.
# Please refer to `dgstreams_demo.ipynb` PySDKExamples notebook for examples of toolkit usage.
#

import yaml
<<<<<<< HEAD
import degirum as dg

from abc import ABC, abstractmethod
from typing import Optional, Any, List, Dict, Union, Iterator
from contextlib import ExitStack
from .environment import get_test_mode
from .video_support import open_video_stream, open_video_writer
from .ui_support import Display
from .image_tools import crop_image, image_size, resize_image, to_opencv
from .result_analyzer_base import image_overlay_substitute
from .crop_extent import CropExtentOptions, extend_bbox
from .notifier import EventNotifier
from .event_detector import EventDetector

#
# predefined meta tags
#
tag_video = "dgt_video"  # tag for video source data
tag_resize = "dgt_resize"  # tag for resizer result
tag_inference = "dgt_inference"  # tag for inference result
tag_preprocess = "dgt_preprocess"  # tag for preprocessor result
tag_crop = "dgt_crop"  # tag for cropping result
tag_analyzer = "dgt_analyzer"  # tag for analyzer result


class StreamMeta:
    """Stream metainfo class

    Keeps a list of metainfo objects, which are produced by Gizmos in the pipeline.
    A gizmo appends its own metainfo to the end of the list tagging it with a set of tags.
    Tags are used to find metainfo objects by a specific tag combination.

    CAUTION: never modify received metainfo object, always do clone() before modifying it
    to avoid side effects in upstream gizmos.

    """

    def __init__(self, meta: Optional[Any] = None, tags: Union[str, List[str]] = []):
        """Constructor.

        - meta: initial metainfo object (optional)
        - tags: tag or list of tags associated with this metainfo object
        """

        self._meta_list: list = []
        self._tags: Dict[str, List[int]] = {}
        if meta is not None:
            self.append(meta, tags)

    def clone(self):
        """Shallow clone metainfo object: clones all internal structures, but only references to
        metainfo objects, not the objects themselves.
        """
        ret = StreamMeta()
        ret._meta_list = copy.copy(self._meta_list)
        ret._tags = copy.deepcopy(self._tags)
        return ret

    def append(self, meta: Any, tags: Union[str, List[str]] = []):
        """Append a metainfo object to the list and tag it with a set of tags.

        - meta: metainfo object
        - tags: tag or list of tags associated with this metainfo object
        """
        idx = len(self._meta_list)
        self._meta_list.append(meta)
        for tag in tags if isinstance(tags, list) else [tags]:
            if tag in self._tags:
                self._tags[tag].append(idx)
            else:
                self._tags[tag] = [idx]

    def find(self, tag: str) -> List[Any]:
        """Find metainfo objects by a set of tags.

        - tags: tag or list of tags to search for

        Returns a list of metainfo objects matching this tag(s).
        """

        tag_indexes = self._tags.get(tag)
        return [self._meta_list[idx] for idx in tag_indexes] if tag_indexes else []

    def find_last(self, tag: str):
        """Find metainfo objects by a set of tags.

        - tags: tag or list of tags to search for

        Returns last metainfo object matching this tag(s) or None.
        """

        tag_indexes = self._tags.get(tag)
        return self._meta_list[tag_indexes[-1]] if tag_indexes else None

    def get(self, idx: int) -> Any:
        """Get metainfo object by index"""
        return self._meta_list[idx]

    def remove_last(self, tag: str):
        """Remove last metainfo object by tag

        - tag: tag to search for
        """

        tag_indexes = self._tags.get(tag)
        if tag_indexes:
            del tag_indexes[-1]
            if not tag_indexes:
                del self._tags[tag]


class StreamData:
    """Single data element of the streaming pipelines"""

    def __init__(self, data: Any, meta: StreamMeta = StreamMeta()):
        """Constructor.

        - data: data payload
        - meta: metainfo"""
        self.data = data
        self.meta = meta

    def append_meta(self, meta: Any, tags: List[str] = []):
        """Append metainfo to the existing metainfo"""
        self.meta.append(meta, tags)


class Stream(queue.Queue):
    """Queue-based iterable class with optional item drop"""

    # minimum queue size to avoid deadlocks:
    # one for stray result, one for poison pill in request_stop(),
    # and one for poison pill gizmo_run()
    min_queue_size = 3

    def __init__(self, maxsize=0, allow_drop: bool = False):
        """Constructor

        - maxsize: maximum stream depth; 0 for unlimited depth
        - allow_drop: allow dropping elements on put() when stream is full
        """

        if maxsize < self.min_queue_size and maxsize != 0:
            raise Exception(
                f"Incorrect stream depth: {maxsize}. Should be 0 (unlimited) or at least {self.min_queue_size}"
            )

        super().__init__(maxsize)
        self.allow_drop = allow_drop
        self.dropped_cnt = 0  # number of dropped items

    _poison = None

    def put(
        self, item: Any, block: bool = True, timeout: Optional[float] = None
    ) -> None:
        """Put an item into the stream

        - item: item to put
        If there is no space left, and allow_drop flag is set, then oldest item will
        be popped to free space
        """
        if self.allow_drop:
            while True:
                try:
                    super().put(item, False)
                    break
                except queue.Full:
                    self.dropped_cnt += 1
                    try:
                        self.get_nowait()
                    finally:
                        pass
        else:
            super().put(item, block, timeout)

    def __iter__(self):
        """Iterator method"""
        return iter(self.get, self._poison)

    def close(self):
        """Close stream: put poison pill"""
        self.put(self._poison)


def clone_result(result):
    """Create a clone of PySDK result object. Clone inherits image references, but duplicates inference results."""
    clone = copy.copy(result)
    clone._inference_results = copy.deepcopy(result._inference_results)
    return clone


class Gizmo(ABC):
    """Base class for all gizmos: streaming pipeline processing blocks.
    Each gizmo owns zero of more input streams, which are used to deliver
    the data to that gizmo for processing. For data-generating gizmos
    there is no input stream.

    A gizmo can be connected to other gizmo to receive a data from that
    gizmo into one of its own input streams. Multiple gizmos can be connected to
    a single gizmo, so one gizmo can broadcast data to multiple destinations.

    A data element is a tuple containing raw data object as a first element, and meta info
    object as a second element.

    Abstract run() method should be implemented in derived classes to run gizmo
    processing loop. It is not called directly, but is launched by Composition class
    in a separate thread.

    run() implementation should periodically check for _abort flag (set by abort())
    and run until there will be no more data in its input(s).

    """

    def __init__(self, input_stream_sizes: List[tuple] = []):
        """Constructor

        - input_stream_size: a list of tuples containing constructor parameters of input streams;
            pass empty list to have no inputs; zero means unlimited depth
        """

        self._inputs: List[Stream] = []
        for s in input_stream_sizes:
            self._inputs.append(Stream(*s))

        self._output_refs: List[Stream] = []
        self._connected_gizmos: set = set()
        self._abort = False
        self.composition: Optional[Composition] = None
        self.error: Optional[Exception] = None
        self.name = self.__class__.__name__
        self.result_cnt = 0  # gizmo result counter
        self.start_time_s = time.time()  # gizmo start time
        self.elapsed_s = 0
        self.fps = 0  # achieved FPS rate

    def get_tags(self) -> List[str]:
        """Get list of tags assigned to this gizmo"""
        return [self.name]

    def get_input(self, inp: int) -> Stream:
        """Get inp-th input stream"""
        if inp >= len(self._inputs):
            raise Exception(f"Input {inp} is not assigned")
        return self._inputs[inp]

    def get_inputs(self) -> List[Stream]:
        """Get list of input streams"""
        return self._inputs

    def connect_to(self, other_gizmo, inp: Union[int, Stream] = 0):
        """Connect given input to other gizmo.

        - other_gizmo: gizmo to connect to
        - inp: input stream or input index to use for connection

        Returns self
        """
        other_gizmo._output_refs.append(
            self.get_input(inp) if isinstance(inp, int) else inp
        )
        self._connected_gizmos.add(other_gizmo)
        other_gizmo._connected_gizmos.add(self)
        return self

    def get_connected(self) -> set:
        """Get a set of all gizmos recursively connected to this gizmo"""

        def _get_connected(gizmo, visited):
            visited.add(gizmo)
            for g in gizmo._connected_gizmos:
                if g not in visited:
                    _get_connected(g, visited)
            return visited

        ret: set = set()
        return _get_connected(self, ret)

    def __getitem__(self, index):
        """Overloaded operator [], which returns tuple of self and input stream which corresponds to provided index.
        Used to connect gizmos by `>>` operator: `g1 >> g2[1]`

        - index: input index

        Returns tuple of self and input stream object
        """
        return (self, self.get_input(index))

    def __rshift__(self, other_gizmo: Union[Any, tuple]):
        """Operator antonym for connect_to(): connects other_gizmo to self

        - other_gizmo: either gizmo object or a tuple of a gizmo and it's input stream to connect to;
            if tuple is provided, input stream is taken from the second element of tuple, otherwise input 0 is assumed.

        When combined with `>>` operator, it allows to connect gizmos like this: `g1 >> g2[1]`

        Returns gizmo object, passed as an argument.
        """

        g, inp = other_gizmo if isinstance(other_gizmo, tuple) else (other_gizmo, 0)
        g.connect_to(self, inp)
        return g

    def send_result(self, data: Optional[StreamData]):
        """Send result to all connected outputs.

        - data: a tuple containing raw data object as a first element, and meta info object as a second element.
        When None is passed, all outputs will be closed.
        """
        if data != Stream._poison:
            self.result_cnt += 1
        for out in self._output_refs:
            if data == Stream._poison or data is None:
                out.close()
            else:
                out.put(data)

    @abstractmethod
    def run(self):
        """Run gizmo: get data from input(s), if any, process it,
        and send results to outputs (if any).

        The properly-behaving implementation should check for `self._abort` flag
        and exit `run()` when `self._abort` is set.

        Also, in case when retrieving data from input streams by `get()` or `get_nowait()`
        (as opposed to using input stream as iterator), the received value(s) should be
        compared with `Stream._poison`, and if poison pill is detected, need to exit `run()`
        as well.

        Typical single-input loop should look like this:

        ```
        for data in self.get_input(0):
            if self._abort:
                break
            result = self.process(data)
            self.send_result(result)
        ```

        No need to send poison pill to outputs: `Composition` class will do it automatically.
        """

    def abort(self, abort: bool = True):
        """Set abort flag"""
        self._abort = abort


class Composition:
    """Class, which holds and animates multiple connected gizmos.
    First you add all necessary gizmos to your composition using add() or __call()__ method.
    Then you connect all added gizmos in proper order using connect_to() method or `>>` operator.
    Then you start your composition by calling start() method.
    You may stop your composition by calling stop() method."""

    def __init__(self, *gizmos: Union[Gizmo, Iterator[Gizmo]]):
        """Constructor.

        - gizmos: optional list of gizmos or tuples of gizmos to add to composition
        """

        self._threads: List[threading.Thread] = []

        # collect all connected gizmos
        all_gizmos: set = set()
        for g in gizmos:
            if isinstance(g, Iterator):
                for gi in g:
                    all_gizmos |= gi.get_connected()
            elif isinstance(g, Gizmo):
                all_gizmos |= g.get_connected()
            else:
                raise Exception(f"Invalid argument type {type(g)}")

        self._gizmos: List[Gizmo] = list(all_gizmos)
        for g in self._gizmos:
            g.composition = self

    def add(self, gizmo: Gizmo) -> Gizmo:
        """Add a gizmo to composition

        - gizmo: gizmo to add

        Returns same gizmo
        """
        gizmo.composition = self
        self._gizmos.append(gizmo)
        return gizmo

    def __call__(self, gizmo: Gizmo) -> Gizmo:
        """Operator synonym for add()"""
        return self.add(gizmo)

    def _do_start(self):
        """Start gizmo animation (internal method):
        launch run() method of every registered gizmo in a separate thread."""

        if len(self._threads) > 0:
            raise Exception("Composition already started")

        def gizmo_run(gizmo):
            try:
                gizmo.result_cnt = 0
                gizmo.start_time_s = time.time()
                gizmo.run()
                gizmo.elapsed_s = time.time() - gizmo.start_time_s
                gizmo.fps = (
                    gizmo.result_cnt / gizmo.elapsed_s if gizmo.elapsed_s > 0 else 0
                )
                gizmo.send_result(Stream._poison)
            except Exception as e:
                gizmo.error = e
                gizmo.composition.request_stop()

        for gizmo in self._gizmos:
            gizmo.abort(False)
            t = threading.Thread(target=gizmo_run, args=(gizmo,))
            t.name = t.name + "-" + type(gizmo).__name__
            self._threads.append(t)

        for t in self._threads:
            t.start()

    def start(self, *, wait: bool = True, detect_bottlenecks: bool = False):
        """Start gizmo animation: launch run() method of every registered gizmo in a separate thread.

        Args:
            wait: True to wait until all gizmos finished.
            detect_bottlenecks: True to switch all streams into dropping mode to detect bottlenecks.
            Use get_bottlenecks() method to return list of gizmos-bottlenecks
        """

        if detect_bottlenecks:
            for gizmo in self._gizmos:
                for i in gizmo.get_inputs():
                    i.allow_drop = True

        self._do_start()

        if wait or get_test_mode():
            self.wait()

    def get_bottlenecks(self) -> List[dict]:
        """Return a list of gizmos, which experienced bottlenecks during last run.
        Each list element is a dictionary. Key is gizmo name, value is # of dropped frames.
        Composition should be started with detect_bottlenecks=True to use this feature.
        """
        ret = []
        for gizmo in self._gizmos:
            for i in gizmo.get_inputs():
                if i.dropped_cnt > 0:
                    ret.append({gizmo.name: i.dropped_cnt})
                    break
        return ret

    def get_current_queue_sizes(self) -> List[dict]:
        """Return a list of gizmo input queue size at point of call.
        Can be used to analyze deadlocks
        Each list element is a dictionary. Key is gizmo name, value is a list of current queue sizes.
        """
        ret = []
        for gizmo in self._gizmos:
            qsizes = [gizmo.result_cnt]
            for i in gizmo.get_inputs():
                qsizes.append(i.qsize())
            ret.append({gizmo.name: qsizes})
        return ret

    def request_stop(self):
        """Signal abort to all registered gizmos"""

        # first signal abort to all gizmos
        for gizmo in self._gizmos:
            gizmo.abort()

        # then empty all streams to speedup completion
        for gizmo in self._gizmos:
            for i in gizmo._inputs:
                while not i.empty():
                    try:
                        i.get_nowait()
                    except queue.Empty:
                        break

        # finally, send poison pills from all gizmos to unblock all gets()
        for gizmo in self._gizmos:
            gizmo.send_result(Stream._poison)

    def wait(self):
        """Wait until all threads stopped"""

        if len(self._threads) == 0:
            raise Exception("Composition not started")

        # wait for completion of all threads
        for t in self._threads:
            if t.name != threading.current_thread().name:
                t.join()

        self._threads = []

        # error handling
        errors = ""
        for gizmo in self._gizmos:
            if gizmo.error is not None:
                errors += f"Error detected during execution of {gizmo.name}:\n  {type(gizmo.error)}: {str(gizmo.error)}\n\n"
        if errors:
            raise Exception(errors)

    def stop(self):
        """Signal abort to all registered gizmos and wait until all threads stopped"""

        self.request_stop()
        self.wait()

    def __enter__(self):
        """Context manager enter handler: start composition but do not wait for completion"""
        self._do_start()
        return self

    def __exit__(self, exc_type, exc_val, exc_tb):
        """Context manager exit handler: wait for composition completion"""
        self.wait()
=======
from typing import Union, Optional, Dict
from .streams_base import Gizmo, Composition
>>>>>>> bb265a9b

# API reexport
from .streams_base import *  # noqa
from .streams_gizmos import *  # noqa
from degirum_tools import *  # noqa

# schema YAML
Key_Vars = "vars"
Key_Gizmos = "gizmos"
Key_ConstructorParams = "params"
Key_Connections = "connections"

composition_definition_schema_text = f"""
type: object
additionalProperties: false
required: [{Key_Gizmos}, {Key_Connections}]
properties:
    {Key_Vars}:
        type: object
        description: The collection of variables, keyed by variable name
        additionalProperties: false
        patternProperties:
            "^[a-zA-Z_][a-zA-Z0-9_]*$":
                oneOf:
                  - type: [string, number, boolean, array]
                    description: The variable value; can be $(expression) to evaluate
                  - type: object
                    description: The only object key is the class name to instantiate; value are the constructor parameters
                    additionalProperties: false
                    minProperties: 1
                    maxProperties: 1
                    patternProperties:
                        "^[a-zA-Z_][a-zA-Z0-9_.]*$":
                            type: object
                            description: The constructor parameters of the object
                            additionalProperties: true
    {Key_Gizmos}:
        type: object
        description: The collection of gizmos, keyed by gizmo instance name
        additionalProperties: false
        patternProperties:
            "^[a-zA-Z_][a-zA-Z0-9_]*$":
                oneOf:
                  - type: string
                    description: The gizmo class name to instantiate, if no parameters are needed
                  - type: object
                    description: The only object key is the class name to instantiate; value are the constructor parameters
                    additionalProperties: false
                    minProperties: 1
                    maxProperties: 1
                    patternProperties:
                        "^[a-zA-Z_][a-zA-Z0-9_.]*$":
                            type: object
                            description: The constructor parameters of the gizmo
                            additionalProperties: true
    {Key_Connections}:
        type: array
        description: The list of connections between gizmos
        items:
            type: array
            description: The connection between gizmos
            items:
                oneOf:
                    - type: string
                    - type: array
                      description: Gizmo with input index
                      prefixItems:
                        - type: string
                        - type: number
                      items: false
"""
composition_definition_schema = yaml.safe_load(composition_definition_schema_text)


def load_composition(
    description: Union[str, dict],
    global_context: Optional[dict] = None,
    local_context: Optional[dict] = None,
) -> Composition:
    """Load composition from provided description of gizmos and connections.
    The description can be either JSON file, YAML file, YAML string, or Python dictionary
    conforming to JSON schema defined in `composition_definition_schema`.

    - description: text description of the composition in YAML format, or a file name with .json, .yaml, or .yml extension
      containing such text description, or Python dictionary with the same structure
    - global_context, local_context: optional contexts to use for expression evaluations (like globals(), locals())

    Returns: composition object
    """

    import jsonschema, copy

    # load description
    description_dict: dict = {}
    if isinstance(description, str):
        if description.endswith((".yaml", ".yml")):
            description_dict = yaml.safe_load(open(description))
        else:
            description_dict = yaml.safe_load(description)
    else:
        assert isinstance(description, dict)
        description_dict = description

    # validate description
    jsonschema.validate(instance=description_dict, schema=composition_definition_schema)

    # define contexts
    if global_context is None:
        global_context = globals()
    else:
        global_context = {**global_context, **globals()}

    if local_context is None:
        local_context = {}
    else:
        local_context = copy.copy(local_context)

    def eval_python_expression(expression):
        try:
            ret = eval(expression, global_context, local_context)
            return ret
        except Exception as e:
            raise RuntimeError(
                f"load_composition: fail to evaluate expression '{expression}'"
            ) from e

    def replace_vars(data, vars):
        if isinstance(data, str):
            if data.startswith("$(") and data.endswith(")"):
                return eval_python_expression(data[2:-1])
            else:
                return data
        elif isinstance(data, dict):
            return {key: replace_vars(value, vars) for key, value in data.items()}
        elif isinstance(data, list):
            return [replace_vars(element, vars) for element in data]
        elif isinstance(data, tuple):
            return tuple(replace_vars(element, vars) for element in data)
        elif isinstance(data, set):
            return {replace_vars(element, vars) for element in data}
        else:
            return data  # leave other types as-is

    def search_callable(callable_name):
        callable = None
        # search in local context first
        if local_context:
            callable = local_context.get(callable_name)
        # then search in global context
        if callable is None:
            callable = global_context.get(callable_name)
        # finally try to evaluate it as expression
        if callable is None:
            try:
                callable = eval_python_expression(callable_name)
            except Exception:
                pass
        return callable

    def create_instance_by_desc(desc):
        # check if the dictionary is the object description
        if isinstance(desc, dict) and len(desc) == 1:
            object_class_name, params = next(iter(desc.items()))
            object_class = search_callable(object_class_name)
            if object_class is None:
                raise ValueError(
                    f"load_composition: '{object_class_name}' class is not defined"
                )

            params = replace_vars(params, local_context)

            try:
                obj = object_class(**params)
            except Exception as e:
                raise RuntimeError(
                    f"load_composition: error creating instance of '{object_class_name}'"
                ) from e
            return obj

        # check if the string is an object class or function name which exists in contexts
        if isinstance(desc, str):
            callable = search_callable(desc)
            if callable is not None:
                try:
                    # call it
                    obj = callable()
                except Exception as e:
                    raise RuntimeError(
                        f"load_composition: error creating instance from '{desc}'"
                    ) from e
                return obj

        # else treat is as potential expression result or just return as-is
        return replace_vars(desc, local_context)

    # create all variables and put them into local context
    if Key_Vars in description_dict:
        for name, desc in description_dict[Key_Vars].items():
            local_context[name] = create_instance_by_desc(desc)

    # create all gizmos and add them to composition
    composition = Composition()
    gizmos: Dict[str, Gizmo] = {}
    for name, desc in description_dict[Key_Gizmos].items():
        g = create_instance_by_desc(desc)
        if not isinstance(g, Gizmo):
            raise ValueError(f"load_composition: '{desc}' does not define a Gizmo")
        gizmos[name] = g
        composition.add(g)

    # create pipelines
    for p in description_dict[Key_Connections]:
        if len(p) < 2:
            raise ValueError(
                f"load_composition: pipeline '{p}' must have at least two elements"
            )
        g0 = gizmos.get(p[0])
        if g0 is None:
            raise ValueError(f"load_composition: '{p[0]}' gizmo is not defined")

        for el in p[1:]:
            if isinstance(el, str):
                gizmo_name = el
                input_index = 0
            else:
                gizmo_name = el[0]
                input_index = el[1]

            g1 = gizmos.get(gizmo_name)
            if g1 is None:
<<<<<<< HEAD
                raise ValueError(f"load_composition: gizmo {gizmo_name} is not defined")

            g0 = g0 >> g1[input_index]

    return composition


class VideoSourceGizmo(Gizmo):
    """OpenCV-based video source gizmo"""

    # meta keys
    key_frame_width = "frame_width"  # frame width
    key_frame_height = "frame_height"  # frame height
    key_fps = "fps"  # stream frame rate
    key_frame_count = "frame_count"  # total stream frame count
    key_frame_id = "frame_id"  # frame index
    key_timestamp = "timestamp"  # frame timestamp

    def __init__(self, video_source=None, *, stop_composition_on_end: bool = False):
        """Constructor.

        - video_source: cv2.VideoCapture-compatible video source designator
        - stop_composition_on_end: stop composition when video source is over
        """
        super().__init__()
        self._video_source = video_source
        self._stop_composition_on_end = stop_composition_on_end and not get_test_mode()

    def get_tags(self) -> List[str]:
        """Get list of tags assigned to this gizmo"""
        return [self.name, tag_video]

    def run(self):
        """Run gizmo"""
        with open_video_stream(self._video_source) as src:

            meta = {
                self.key_frame_width: int(src.get(cv2.CAP_PROP_FRAME_WIDTH)),
                self.key_frame_height: int(src.get(cv2.CAP_PROP_FRAME_HEIGHT)),
                self.key_fps: src.get(cv2.CAP_PROP_FPS),
                self.key_frame_count: int(src.get(cv2.CAP_PROP_FRAME_COUNT)),
            }

            while not self._abort:
                ret, data = src.read()
                if not ret:
                    break
                else:
                    meta2 = copy.copy(meta)
                    meta2[self.key_frame_id] = self.result_cnt
                    meta2[self.key_timestamp] = time.time()
                    self.send_result(
                        StreamData(data, StreamMeta(meta2, self.get_tags()))
                    )

            if self._stop_composition_on_end:
                # stop composition if video source is over;
                # needed to stop other branches of the pipeline, like video sources, which are not over yet
                if self.composition is not None and not self._abort:
                    self.composition.stop()


class VideoDisplayGizmo(Gizmo):
    """OpenCV-based video display gizmo"""

    def __init__(
        self,
        window_titles: Union[str, List[str]] = "Display",
        *,
        show_ai_overlay: bool = False,
        show_fps: bool = False,
        stream_depth: int = 10,
        allow_drop: bool = False,
        multiplex: bool = False,
    ):
        """Constructor.

        - window_titles: window title string or array of title strings for multiple displays
        - show_fps: True to show FPS
        - show_ai_overlay: True to show AI inference overlay image when possible
        - stream_depth: input stream depth
        - allow_drop: allow dropping frames from input stream on overflow
        - multiplex: then True, single input data is multiplexed to multiple displays;
          when False, each input is displayed on individual display
        """

        if isinstance(window_titles, str):
            window_titles = [
                window_titles,
            ]

        inp_cnt = 1 if multiplex else len(window_titles)
        super().__init__([(stream_depth, allow_drop)] * inp_cnt)
        self._window_titles = window_titles
        self._show_fps = show_fps
        self._show_ai_overlay = show_ai_overlay
        if multiplex and allow_drop:
            raise Exception("Frame multiplexing with frame dropping is not supported")
        self._multiplex = multiplex

    def run(self):
        """Run gizmo"""

        with ExitStack() as stack:
            ndisplays = len(self._window_titles)
            ninputs = len(self.get_inputs())

            test_mode = get_test_mode()
            displays = [
                stack.enter_context(Display(w, self._show_fps))
                for w in self._window_titles
            ]
            first_run = [True] * ndisplays

            di = -1  # di is display index
            try:
                while True:
                    if self._abort:
                        break

                    for ii, input in enumerate(self.get_inputs()):  # ii is input index
                        try:
                            if ninputs > 1 and not test_mode:
                                # non-multiplexing multi-input case (do not use it in test mode to avoid race conditions)
                                data = input.get_nowait()
                            else:
                                # single input or multiplexing case
                                data = input.get()
                                self.result_cnt += 1
                        except queue.Empty:
                            continue

                        # select display to show this frame
                        di = (di + 1) % ndisplays if self._multiplex else ii

                        if data == Stream._poison:
                            self._abort = True
                            break

                        img = data.data
                        if self._show_ai_overlay:
                            inference_meta = data.meta.find_last(tag_inference)
                            if inference_meta:
                                # show AI inference overlay if possible
                                img = inference_meta.image_overlay

                        displays[di].show(img)

                        if first_run[di] and not displays[di]._no_gui:
                            cv2.setWindowProperty(
                                self._window_titles[di], cv2.WND_PROP_TOPMOST, 1
                            )
                            first_run[di] = False

            except KeyboardInterrupt:
                if self.composition is not None:
                    self.composition.stop()


class VideoSaverGizmo(Gizmo):
    """OpenCV-based gizmo to save video to a file"""

    def __init__(
        self,
        filename: str = "",
        *,
        show_ai_overlay=False,
        stream_depth: int = 10,
        allow_drop: bool = False,
    ):
        """Constructor.

        - filename: output video file name
        - show_ai_overlay: True to show AI inference overlay image when possible
        - stream_depth: input stream depth
        - allow_drop: allow dropping frames from input stream on overflow
        """
        super().__init__([(stream_depth, allow_drop)])
        self._filename = filename
        self._show_ai_overlay = show_ai_overlay

    def run(self):
        """Run gizmo"""

        def get_img(data: StreamData) -> numpy.ndarray:
            frame = data.data
            if self._show_ai_overlay:
                inference_meta = data.meta.find_last(tag_inference)
                if inference_meta:
                    frame = inference_meta.image_overlay

            return to_opencv(frame)

        with open_video_writer(self._filename) as writer:
            for data in self.get_input(0):
                if self._abort:
                    break
                writer.write(get_img(data))


class ResizingGizmo(Gizmo):
    """OpenCV-based image resizing/padding gizmo"""

    # meta keys
    key_frame_width = "frame_width"  # frame width
    key_frame_height = "frame_height"  # frame height
    key_pad_method = "pad_method"  # padding method
    key_resize_method = "resize_method"  # resampling method

    def __init__(
        self,
        w: int,
        h: int,
        pad_method: str = "letterbox",
        resize_method: str = "bilinear",
        stream_depth: int = 10,
        allow_drop: bool = False,
    ):
        """Constructor.

        - w, h: resulting image width/height
        - pad_method: padding method - one of "stretch", "letterbox", "crop-first", "crop-last"
        - resize_method: resampling method - one of "nearest", "bilinear", "area", "bicubic", "lanczos"
        - stream_depth: input stream depth
        - allow_drop: allow dropping frames from input stream on overflow
        """
        super().__init__([(stream_depth, allow_drop)])
        self._h = h
        self._w = w
        self._pad_method = pad_method
        self._resize_method = resize_method

    def get_tags(self) -> List[str]:
        """Get list of tags assigned to this gizmo"""
        return [self.name, tag_resize]

    def _resize(self, image):
        return resize_image(
            image,
            self._w,
            self._h,
            resize_method=self._resize_method,
            pad_method=self._pad_method,
        )

    def run(self):
        """Run gizmo"""

        my_meta = {
            self.key_frame_width: self._w,
            self.key_frame_height: self._h,
            self.key_pad_method: self._pad_method,
            self.key_resize_method: self._resize_method,
        }

        for data in self.get_input(0):
            if self._abort:
                break
            resized = self._resize(data.data)
            new_meta = data.meta.clone()
            new_meta.append(my_meta, self.get_tags())
            self.send_result(StreamData(resized, new_meta))


class AiGizmoBase(Gizmo):
    """Base class for AI inference gizmos"""

    def __init__(
        self,
        model,
        *,
        stream_depth: int = 10,
        allow_drop: bool = False,
        inp_cnt: int = 1,
    ):
        """Constructor.

        - model: PySDK model object
        - stream_depth: input stream depth
        - allow_drop: allow dropping frames from input stream on overflow
        """
        super().__init__([(stream_depth, allow_drop)] * inp_cnt)

        self.model = model

    def get_tags(self) -> List[str]:
        """Get list of tags assigned to this gizmo"""
        return [self.name, tag_inference]

    def run(self):
        """Run gizmo"""

        def source():
            has_data = True
            while has_data:
                # get data from all inputs
                for inp in self.get_inputs():
                    d = inp.get()
                    if d == Stream._poison:
                        has_data = False
                        break
                    yield (d.data, d.meta)

                if self._abort:
                    break

        for result in self.model.predict_batch(source()):
            meta = result.info
            if isinstance(result._input_image, bytes):
                # most likely, we have preprocessing gizmo in the pipeline
                preprocess_meta = meta.find_last(tag_preprocess)
                if preprocess_meta:
                    # indeed, we have preprocessing gizmo in the pipeline

                    # patch raw bytes image in result when possible to provide better result visualization
                    result._input_image = preprocess_meta[
                        AiPreprocessGizmo.key_image_input
                    ]

                    # recalculate bbox coordinates to original image
                    converter = preprocess_meta.get(AiPreprocessGizmo.key_converter)
                    if converter is not None:
                        for res in result._inference_results:
                            if "bbox" in res:
                                box = res["bbox"]
                                res["bbox"] = [
                                    *converter(*box[:2]),
                                    *converter(*box[2:]),
                                ]

            self.on_result(result)
            if self._abort:
                break

    @abstractmethod
    def on_result(self, result):
        """Result handler to be overloaded in derived classes.

        - result: inference result; result.info contains reference to data frame used for inference
        """


class AiSimpleGizmo(AiGizmoBase):
    """AI inference gizmo with no result processing: it passes through input frames
    attaching inference results as meta info"""

    def on_result(self, result):
        """Result handler to be overloaded in derived classes.

        - result: inference result; result.info contains reference to data frame used for inference
        """
        new_meta = result.info.clone()
        new_meta.append(result, self.get_tags())
        self.send_result(StreamData(result.image, new_meta))


class AiObjectDetectionCroppingGizmo(Gizmo):
    """A gizmo, which receives object detection results, then for each detected object
    it crops input image and sends cropped result.

    Output image is the crop of original image.
    Output meta-info is a dictionary with the following keys:

    - "original_result": reference to original AI object detection result
    - "cropped_result": reference to sub-result for particular crop
    - "cropped_index": the number of that sub-result
    - "is_last_crop": the flag indicating that this is the last crop in the frame
    The last two key are present only if at least one object is detected in a frame.

    The validate_bbox() method can be overloaded in derived classes to filter out
    undesirable objects.
    """

    # meta keys
    key_original_result = "original_result"  # original AI object detection result
    key_cropped_result = "cropped_result"  # sub-result for particular crop
    key_cropped_index = "cropped_index"  # the number of that sub-result
    key_is_last_crop = "is_last_crop"  # 'last crop in the frame' flag

    def __init__(
        self,
        labels: List[str],
        *,
        send_original_on_no_objects: bool = True,
        crop_extent: float = 0.0,
        crop_extent_option: CropExtentOptions = CropExtentOptions.ASPECT_RATIO_NO_ADJUSTMENT,
        crop_aspect_ratio: float = 1.0,
        stream_depth: int = 10,
        allow_drop: bool = False,
    ):
        """Constructor.

        - labels: list of class labels to process
        - send_original_on_no_objects: send original frame when no objects detected
        - crop_extent: extent of cropping in percent of bbox size
        - crop_extent_option: method of applying extending crop to the input image
        - crop_aspect_ratio: desired aspect ratio of the cropped image (W/H)
        - stream_depth: input stream depth
        - allow_drop: allow dropping frames from input stream on overflow
        """

        # we use unlimited frame queue #0 to not block any source gizmo
        super().__init__([(stream_depth, allow_drop)])

        self._labels = labels
        self._send_original_on_no_objects = send_original_on_no_objects
        self._crop_extent = crop_extent
        self._crop_extent_option = crop_extent_option
        self._crop_aspect_ratio = crop_aspect_ratio

    def get_tags(self) -> List[str]:
        """Get list of tags assigned to this gizmo"""
        return [self.name, tag_crop]

    def run(self):
        """Run gizmo"""

        for data in self.get_input(0):
            if self._abort:
                break

            img = data.data
            result = data.meta.find_last(tag_inference)
            if result is None:
                raise Exception(
                    f"{self.__class__.__name__}: inference meta not found: you need to have object detection gizmo in upstream"
                )

            # prepare all crops
            crops = []
            crop_metas = []
            for i, r in enumerate(result.results):

                bbox = r.get("bbox")
                if not bbox:
                    continue

                # discard objects which do not pass validation
                if not self.validate_bbox(result, i):
                    continue

                # apply crop extent
                ext_bbox = extend_bbox(
                    bbox,
                    self._crop_extent_option,
                    self._crop_extent,
                    self._crop_aspect_ratio,
                    image_size(result.image),
                )

                crops.append(crop_image(result.image, ext_bbox))

                cropped_obj = copy.deepcopy(r)
                cropped_obj["bbox"] = ext_bbox

                crop_meta = {
                    self.key_original_result: result,
                    self.key_cropped_result: cropped_obj,
                    self.key_cropped_index: i,
                    self.key_is_last_crop: False,  # will adjust later
                }
                new_meta = data.meta.clone()
                new_meta.append(crop_meta, self.get_tags())
                crop_metas.append(new_meta)

            if crop_metas:
                # adjust last crop flag
                crop_metas[-1].find_last(tag_crop)[self.key_is_last_crop] = True
                # and send all croped results
                for crop, meta in zip(crops, crop_metas):
                    self.send_result(StreamData(crop, meta))

            elif self._send_original_on_no_objects:
                # no objects detected: send original result
                crop_meta = {
                    self.key_original_result: result,
                    self.key_cropped_result: None,
                    self.key_cropped_index: -1,
                    self.key_is_last_crop: True,
                }
                new_meta = data.meta.clone()
                new_meta.append(crop_meta, self.get_tags())
                self.send_result(StreamData(img, new_meta))

    def validate_bbox(
        self, result: dg.postprocessor.InferenceResults, idx: int
    ) -> bool:
        """Validate detected object. To be overloaded in derived classes.

        - result: inference result
        - idx: index of object within `result.results[]` list to validate

        Returns True if object is accepted to be used for crop, False otherwise
        """
        return True


class CropCombiningGizmo(Gizmo):
    """Gizmo to combine results coming after AiObjectDetectionCroppingGizmo cropping gizmo(s).
    It has N+1 inputs: one for a stream of original frames, and N other inputs for streams of cropped
    and AI-processed results. It combines results from all crop streams
    and attaches them to the original frames.
    """

    # key for extra results list in inference detection results
    key_extra_results = "extra_results"

    def __init__(
        self,
        crop_inputs_num: int = 1,
        *,
        stream_depth: int = 10,
    ):
        """Constructor.

        - crop_inputs_num: number of crop inputs
        - stream_depth: input stream depth for crop inputs
        """

        # input 0 is for original frames, it should be unlimited depth
        # we never drop frames in combiner to avoid mis-synchronization between original and crop streams
        input_def = [(0, False)] + [(stream_depth, False)] * crop_inputs_num
        super().__init__(input_def)

    def run(self):
        """Run gizmo"""

        frame_input = self.get_input(0)
        crops: List[StreamData] = []
        combined_meta: Optional[StreamMeta] = None

        for full_frame in frame_input:
            if self._abort:
                break

            # get index of full frame
            video_meta = full_frame.meta.find_last(tag_video)
            if video_meta is None:
                raise Exception(
                    f"{self.__class__.__name__}: video meta not found: you need to have {VideoSourceGizmo.__class__.__name__} in upstream of input 0"
=======
                raise ValueError(
                    f"load_composition: '{gizmo_name}' gizmo is not defined"
>>>>>>> bb265a9b
                )

<<<<<<< HEAD
        def _overlay_extra_results(result):
            """Produce image overlay with drawing all extra results"""

            overlay_image = result._orig_image_overlay_extra_results

            for res in result._inference_results:
                if self.key_extra_results in res:
                    bbox = res.get("bbox")
                    if bbox:
                        for extra_res in res[self.key_extra_results]:
                            orig_image = extra_res._input_image
                            extra_res._input_image = overlay_image
                            overlay_image = extra_res.image_overlay
                            extra_res._input_image = orig_image
            return overlay_image

        clone = clone_result(result)

        # redefine `image_overlay` property to `_overlay_extra_results` function so
        # that it will be called instead of the original one to annotate the image with extra results;
        # preserve original `image_overlay` property as `_orig_image_overlay_extra_results` property;
        clone.__class__ = type(
            clone.__class__.__name__ + "_overlay_extra_results",
            (clone.__class__,),
            {
                "image_overlay": property(_overlay_extra_results),
                "_orig_image_overlay_extra_results": clone.__class__.image_overlay,
            },
        )

        return clone


class AiResultCombiningGizmo(Gizmo):
    """Gizmo to combine results from multiple AI gizmos with similar-typed results"""

    def __init__(
        self,
        inp_cnt: int,
        *,
        stream_depth: int = 10,
    ):
        """Constructor.

        - inp_cnt: number of inputs to combine
        - stream_depth: input stream depth
        """
        self._inp_cnt = inp_cnt
        super().__init__([(stream_depth, False)] * inp_cnt)

    def get_tags(self) -> List[str]:
        """Get list of tags assigned to this gizmo"""
        return [self.name, tag_inference]

    def run(self):
        """Run gizmo"""

        while True:
            # get data from all inputs
            all_data = []
            for inp in self.get_inputs():
                d = inp.get()
                if d == Stream._poison:
                    self._abort = True
                    break
                all_data.append(d)

            if self._abort:
                break

            base_data: Optional[StreamData] = None
            base_result: Optional[dg.postprocessor.InferenceResults] = None
            for d in all_data:
                inference_meta = d.meta.find_last(tag_inference)
                if inference_meta is None:
                    continue  # no inference results

                if base_result is None:
                    base_data = d
                    base_result = clone_result(inference_meta)
                else:
                    base_result._inference_results += copy.deepcopy(
                        inference_meta._inference_results
                    )

            assert base_data is not None
            new_meta = base_data.meta.clone()
            new_meta.append(base_result, self.get_tags())
            self.send_result(StreamData(base_data.data, new_meta))


class AiPreprocessGizmo(Gizmo):
    """Preprocessing gizmo. It applies AI model preprocessor to the input images.

    Output data is the result of preprocessing: raw bytes array to be sent to AI model.
    Output meta-info is a dictionary with the following keys
        "image_input": reference to the input image
        "converter": coordinate conversion lambda
        "image_result": pre-processed image (optional, only when model.save_model_image is set)
    """

    key_image_input = "image_input"  # reference to the input image
    key_converter = "converter"  # coordinate conversion lambda
    key_image_result = "image_result"  # pre-processed image

    def __init__(
        self,
        model,
        *,
        stream_depth: int = 10,
        allow_drop: bool = False,
    ):
        """Constructor.
        - model: PySDK model object
        - stream_depth: input stream depth
        - allow_drop: allow dropping frames from input stream on overflow
        """
        super().__init__([(stream_depth, allow_drop)])
        self._preprocessor = model._preprocessor

    def get_tags(self) -> List[str]:
        """Get list of tags assigned to this gizmo"""
        return [self.name, tag_preprocess]

    def run(self):
        """Run gizmo"""
        for data in self.get_input(0):
            if self._abort:
                break

            res = self._preprocessor.forward(data.data)
            new_meta = data.meta.clone()
            new_meta.append(res[1], self.get_tags())
            self.send_result(StreamData(res[0], new_meta))


class AiAnalyzerGizmo(Gizmo):
    """Gizmo to apply a chain of analyzers to the inference result"""

    def __init__(
        self,
        analyzers: list,
        *,
        filters: Optional[set] = None,
        stream_depth: int = 10,
        allow_drop: bool = False,
    ):
        """Constructor.

        - analyzers: list of analyzer objects
        - filters: a set of event names or notifications. When filters are specified, only results, which have
            at least one of the specified events and/or notifications, are passed through, other results are discarded.
            Event names are specified in the configuration of `EventDetector` analyzers, and notification names are
            specified in the configuration of `EventNotifier` analyzers. Filtering feature is useful when you need to
            suppress unwanted results to reduce the load on the downstream gizmos.
        - stream_depth: input stream depth
        - allow_drop: allow dropping frames from input stream on overflow
        """

        self._analyzers = analyzers
        self._filters = filters
        super().__init__([(stream_depth, allow_drop)])

    def get_tags(self) -> List[str]:
        """Get list of tags assigned to this gizmo"""
        return [self.name, tag_inference, tag_analyzer]

    def run(self):
        """Run gizmo"""

        for data in self.get_input(0):
            if self._abort:
                break

            filter_ok = True
            new_meta = data.meta.clone()
            inference_meta = new_meta.find_last(tag_inference)
            if inference_meta is not None and isinstance(
                inference_meta, dg.postprocessor.InferenceResults
            ):
                inference_clone = clone_result(inference_meta)
                for analyzer in self._analyzers:
                    analyzer.analyze(inference_clone)
                image_overlay_substitute(inference_clone, self._analyzers)
                new_meta.append(inference_clone, self.get_tags())

                # check filters
                if self._filters:
                    notifications = getattr(
                        inference_clone, EventNotifier.key_notifications, None
                    )
                    if notifications is None or not self._filters & notifications:
                        events = getattr(
                            inference_clone, EventDetector.key_events_detected, None
                        )
                        if events is None or not self._filters & events:
                            filter_ok = False

            if filter_ok:
                self.send_result(StreamData(data.data, new_meta))


class SinkGizmo(Gizmo):
    """Gizmo to receive results and accumulate them in the queue. This queue can be used as a
    generator source for further processing in the main thread."""

    def __init__(
        self,
        *,
        stream_depth: int = 10,
        allow_drop: bool = False,
    ):
        """Constructor.

        - stream_depth: input stream depth
        - allow_drop: allow dropping frames from input stream on overflow
        """

        super().__init__([(stream_depth, allow_drop)])

    def run(self):
        """Run gizmo"""
        # return immediately to not to consume thread resources
        return
=======
            g0 = g0 >> g1[input_index]
>>>>>>> bb265a9b

    return composition<|MERGE_RESOLUTION|>--- conflicted
+++ resolved
@@ -9,534 +9,8 @@
 #
 
 import yaml
-<<<<<<< HEAD
-import degirum as dg
-
-from abc import ABC, abstractmethod
-from typing import Optional, Any, List, Dict, Union, Iterator
-from contextlib import ExitStack
-from .environment import get_test_mode
-from .video_support import open_video_stream, open_video_writer
-from .ui_support import Display
-from .image_tools import crop_image, image_size, resize_image, to_opencv
-from .result_analyzer_base import image_overlay_substitute
-from .crop_extent import CropExtentOptions, extend_bbox
-from .notifier import EventNotifier
-from .event_detector import EventDetector
-
-#
-# predefined meta tags
-#
-tag_video = "dgt_video"  # tag for video source data
-tag_resize = "dgt_resize"  # tag for resizer result
-tag_inference = "dgt_inference"  # tag for inference result
-tag_preprocess = "dgt_preprocess"  # tag for preprocessor result
-tag_crop = "dgt_crop"  # tag for cropping result
-tag_analyzer = "dgt_analyzer"  # tag for analyzer result
-
-
-class StreamMeta:
-    """Stream metainfo class
-
-    Keeps a list of metainfo objects, which are produced by Gizmos in the pipeline.
-    A gizmo appends its own metainfo to the end of the list tagging it with a set of tags.
-    Tags are used to find metainfo objects by a specific tag combination.
-
-    CAUTION: never modify received metainfo object, always do clone() before modifying it
-    to avoid side effects in upstream gizmos.
-
-    """
-
-    def __init__(self, meta: Optional[Any] = None, tags: Union[str, List[str]] = []):
-        """Constructor.
-
-        - meta: initial metainfo object (optional)
-        - tags: tag or list of tags associated with this metainfo object
-        """
-
-        self._meta_list: list = []
-        self._tags: Dict[str, List[int]] = {}
-        if meta is not None:
-            self.append(meta, tags)
-
-    def clone(self):
-        """Shallow clone metainfo object: clones all internal structures, but only references to
-        metainfo objects, not the objects themselves.
-        """
-        ret = StreamMeta()
-        ret._meta_list = copy.copy(self._meta_list)
-        ret._tags = copy.deepcopy(self._tags)
-        return ret
-
-    def append(self, meta: Any, tags: Union[str, List[str]] = []):
-        """Append a metainfo object to the list and tag it with a set of tags.
-
-        - meta: metainfo object
-        - tags: tag or list of tags associated with this metainfo object
-        """
-        idx = len(self._meta_list)
-        self._meta_list.append(meta)
-        for tag in tags if isinstance(tags, list) else [tags]:
-            if tag in self._tags:
-                self._tags[tag].append(idx)
-            else:
-                self._tags[tag] = [idx]
-
-    def find(self, tag: str) -> List[Any]:
-        """Find metainfo objects by a set of tags.
-
-        - tags: tag or list of tags to search for
-
-        Returns a list of metainfo objects matching this tag(s).
-        """
-
-        tag_indexes = self._tags.get(tag)
-        return [self._meta_list[idx] for idx in tag_indexes] if tag_indexes else []
-
-    def find_last(self, tag: str):
-        """Find metainfo objects by a set of tags.
-
-        - tags: tag or list of tags to search for
-
-        Returns last metainfo object matching this tag(s) or None.
-        """
-
-        tag_indexes = self._tags.get(tag)
-        return self._meta_list[tag_indexes[-1]] if tag_indexes else None
-
-    def get(self, idx: int) -> Any:
-        """Get metainfo object by index"""
-        return self._meta_list[idx]
-
-    def remove_last(self, tag: str):
-        """Remove last metainfo object by tag
-
-        - tag: tag to search for
-        """
-
-        tag_indexes = self._tags.get(tag)
-        if tag_indexes:
-            del tag_indexes[-1]
-            if not tag_indexes:
-                del self._tags[tag]
-
-
-class StreamData:
-    """Single data element of the streaming pipelines"""
-
-    def __init__(self, data: Any, meta: StreamMeta = StreamMeta()):
-        """Constructor.
-
-        - data: data payload
-        - meta: metainfo"""
-        self.data = data
-        self.meta = meta
-
-    def append_meta(self, meta: Any, tags: List[str] = []):
-        """Append metainfo to the existing metainfo"""
-        self.meta.append(meta, tags)
-
-
-class Stream(queue.Queue):
-    """Queue-based iterable class with optional item drop"""
-
-    # minimum queue size to avoid deadlocks:
-    # one for stray result, one for poison pill in request_stop(),
-    # and one for poison pill gizmo_run()
-    min_queue_size = 3
-
-    def __init__(self, maxsize=0, allow_drop: bool = False):
-        """Constructor
-
-        - maxsize: maximum stream depth; 0 for unlimited depth
-        - allow_drop: allow dropping elements on put() when stream is full
-        """
-
-        if maxsize < self.min_queue_size and maxsize != 0:
-            raise Exception(
-                f"Incorrect stream depth: {maxsize}. Should be 0 (unlimited) or at least {self.min_queue_size}"
-            )
-
-        super().__init__(maxsize)
-        self.allow_drop = allow_drop
-        self.dropped_cnt = 0  # number of dropped items
-
-    _poison = None
-
-    def put(
-        self, item: Any, block: bool = True, timeout: Optional[float] = None
-    ) -> None:
-        """Put an item into the stream
-
-        - item: item to put
-        If there is no space left, and allow_drop flag is set, then oldest item will
-        be popped to free space
-        """
-        if self.allow_drop:
-            while True:
-                try:
-                    super().put(item, False)
-                    break
-                except queue.Full:
-                    self.dropped_cnt += 1
-                    try:
-                        self.get_nowait()
-                    finally:
-                        pass
-        else:
-            super().put(item, block, timeout)
-
-    def __iter__(self):
-        """Iterator method"""
-        return iter(self.get, self._poison)
-
-    def close(self):
-        """Close stream: put poison pill"""
-        self.put(self._poison)
-
-
-def clone_result(result):
-    """Create a clone of PySDK result object. Clone inherits image references, but duplicates inference results."""
-    clone = copy.copy(result)
-    clone._inference_results = copy.deepcopy(result._inference_results)
-    return clone
-
-
-class Gizmo(ABC):
-    """Base class for all gizmos: streaming pipeline processing blocks.
-    Each gizmo owns zero of more input streams, which are used to deliver
-    the data to that gizmo for processing. For data-generating gizmos
-    there is no input stream.
-
-    A gizmo can be connected to other gizmo to receive a data from that
-    gizmo into one of its own input streams. Multiple gizmos can be connected to
-    a single gizmo, so one gizmo can broadcast data to multiple destinations.
-
-    A data element is a tuple containing raw data object as a first element, and meta info
-    object as a second element.
-
-    Abstract run() method should be implemented in derived classes to run gizmo
-    processing loop. It is not called directly, but is launched by Composition class
-    in a separate thread.
-
-    run() implementation should periodically check for _abort flag (set by abort())
-    and run until there will be no more data in its input(s).
-
-    """
-
-    def __init__(self, input_stream_sizes: List[tuple] = []):
-        """Constructor
-
-        - input_stream_size: a list of tuples containing constructor parameters of input streams;
-            pass empty list to have no inputs; zero means unlimited depth
-        """
-
-        self._inputs: List[Stream] = []
-        for s in input_stream_sizes:
-            self._inputs.append(Stream(*s))
-
-        self._output_refs: List[Stream] = []
-        self._connected_gizmos: set = set()
-        self._abort = False
-        self.composition: Optional[Composition] = None
-        self.error: Optional[Exception] = None
-        self.name = self.__class__.__name__
-        self.result_cnt = 0  # gizmo result counter
-        self.start_time_s = time.time()  # gizmo start time
-        self.elapsed_s = 0
-        self.fps = 0  # achieved FPS rate
-
-    def get_tags(self) -> List[str]:
-        """Get list of tags assigned to this gizmo"""
-        return [self.name]
-
-    def get_input(self, inp: int) -> Stream:
-        """Get inp-th input stream"""
-        if inp >= len(self._inputs):
-            raise Exception(f"Input {inp} is not assigned")
-        return self._inputs[inp]
-
-    def get_inputs(self) -> List[Stream]:
-        """Get list of input streams"""
-        return self._inputs
-
-    def connect_to(self, other_gizmo, inp: Union[int, Stream] = 0):
-        """Connect given input to other gizmo.
-
-        - other_gizmo: gizmo to connect to
-        - inp: input stream or input index to use for connection
-
-        Returns self
-        """
-        other_gizmo._output_refs.append(
-            self.get_input(inp) if isinstance(inp, int) else inp
-        )
-        self._connected_gizmos.add(other_gizmo)
-        other_gizmo._connected_gizmos.add(self)
-        return self
-
-    def get_connected(self) -> set:
-        """Get a set of all gizmos recursively connected to this gizmo"""
-
-        def _get_connected(gizmo, visited):
-            visited.add(gizmo)
-            for g in gizmo._connected_gizmos:
-                if g not in visited:
-                    _get_connected(g, visited)
-            return visited
-
-        ret: set = set()
-        return _get_connected(self, ret)
-
-    def __getitem__(self, index):
-        """Overloaded operator [], which returns tuple of self and input stream which corresponds to provided index.
-        Used to connect gizmos by `>>` operator: `g1 >> g2[1]`
-
-        - index: input index
-
-        Returns tuple of self and input stream object
-        """
-        return (self, self.get_input(index))
-
-    def __rshift__(self, other_gizmo: Union[Any, tuple]):
-        """Operator antonym for connect_to(): connects other_gizmo to self
-
-        - other_gizmo: either gizmo object or a tuple of a gizmo and it's input stream to connect to;
-            if tuple is provided, input stream is taken from the second element of tuple, otherwise input 0 is assumed.
-
-        When combined with `>>` operator, it allows to connect gizmos like this: `g1 >> g2[1]`
-
-        Returns gizmo object, passed as an argument.
-        """
-
-        g, inp = other_gizmo if isinstance(other_gizmo, tuple) else (other_gizmo, 0)
-        g.connect_to(self, inp)
-        return g
-
-    def send_result(self, data: Optional[StreamData]):
-        """Send result to all connected outputs.
-
-        - data: a tuple containing raw data object as a first element, and meta info object as a second element.
-        When None is passed, all outputs will be closed.
-        """
-        if data != Stream._poison:
-            self.result_cnt += 1
-        for out in self._output_refs:
-            if data == Stream._poison or data is None:
-                out.close()
-            else:
-                out.put(data)
-
-    @abstractmethod
-    def run(self):
-        """Run gizmo: get data from input(s), if any, process it,
-        and send results to outputs (if any).
-
-        The properly-behaving implementation should check for `self._abort` flag
-        and exit `run()` when `self._abort` is set.
-
-        Also, in case when retrieving data from input streams by `get()` or `get_nowait()`
-        (as opposed to using input stream as iterator), the received value(s) should be
-        compared with `Stream._poison`, and if poison pill is detected, need to exit `run()`
-        as well.
-
-        Typical single-input loop should look like this:
-
-        ```
-        for data in self.get_input(0):
-            if self._abort:
-                break
-            result = self.process(data)
-            self.send_result(result)
-        ```
-
-        No need to send poison pill to outputs: `Composition` class will do it automatically.
-        """
-
-    def abort(self, abort: bool = True):
-        """Set abort flag"""
-        self._abort = abort
-
-
-class Composition:
-    """Class, which holds and animates multiple connected gizmos.
-    First you add all necessary gizmos to your composition using add() or __call()__ method.
-    Then you connect all added gizmos in proper order using connect_to() method or `>>` operator.
-    Then you start your composition by calling start() method.
-    You may stop your composition by calling stop() method."""
-
-    def __init__(self, *gizmos: Union[Gizmo, Iterator[Gizmo]]):
-        """Constructor.
-
-        - gizmos: optional list of gizmos or tuples of gizmos to add to composition
-        """
-
-        self._threads: List[threading.Thread] = []
-
-        # collect all connected gizmos
-        all_gizmos: set = set()
-        for g in gizmos:
-            if isinstance(g, Iterator):
-                for gi in g:
-                    all_gizmos |= gi.get_connected()
-            elif isinstance(g, Gizmo):
-                all_gizmos |= g.get_connected()
-            else:
-                raise Exception(f"Invalid argument type {type(g)}")
-
-        self._gizmos: List[Gizmo] = list(all_gizmos)
-        for g in self._gizmos:
-            g.composition = self
-
-    def add(self, gizmo: Gizmo) -> Gizmo:
-        """Add a gizmo to composition
-
-        - gizmo: gizmo to add
-
-        Returns same gizmo
-        """
-        gizmo.composition = self
-        self._gizmos.append(gizmo)
-        return gizmo
-
-    def __call__(self, gizmo: Gizmo) -> Gizmo:
-        """Operator synonym for add()"""
-        return self.add(gizmo)
-
-    def _do_start(self):
-        """Start gizmo animation (internal method):
-        launch run() method of every registered gizmo in a separate thread."""
-
-        if len(self._threads) > 0:
-            raise Exception("Composition already started")
-
-        def gizmo_run(gizmo):
-            try:
-                gizmo.result_cnt = 0
-                gizmo.start_time_s = time.time()
-                gizmo.run()
-                gizmo.elapsed_s = time.time() - gizmo.start_time_s
-                gizmo.fps = (
-                    gizmo.result_cnt / gizmo.elapsed_s if gizmo.elapsed_s > 0 else 0
-                )
-                gizmo.send_result(Stream._poison)
-            except Exception as e:
-                gizmo.error = e
-                gizmo.composition.request_stop()
-
-        for gizmo in self._gizmos:
-            gizmo.abort(False)
-            t = threading.Thread(target=gizmo_run, args=(gizmo,))
-            t.name = t.name + "-" + type(gizmo).__name__
-            self._threads.append(t)
-
-        for t in self._threads:
-            t.start()
-
-    def start(self, *, wait: bool = True, detect_bottlenecks: bool = False):
-        """Start gizmo animation: launch run() method of every registered gizmo in a separate thread.
-
-        Args:
-            wait: True to wait until all gizmos finished.
-            detect_bottlenecks: True to switch all streams into dropping mode to detect bottlenecks.
-            Use get_bottlenecks() method to return list of gizmos-bottlenecks
-        """
-
-        if detect_bottlenecks:
-            for gizmo in self._gizmos:
-                for i in gizmo.get_inputs():
-                    i.allow_drop = True
-
-        self._do_start()
-
-        if wait or get_test_mode():
-            self.wait()
-
-    def get_bottlenecks(self) -> List[dict]:
-        """Return a list of gizmos, which experienced bottlenecks during last run.
-        Each list element is a dictionary. Key is gizmo name, value is # of dropped frames.
-        Composition should be started with detect_bottlenecks=True to use this feature.
-        """
-        ret = []
-        for gizmo in self._gizmos:
-            for i in gizmo.get_inputs():
-                if i.dropped_cnt > 0:
-                    ret.append({gizmo.name: i.dropped_cnt})
-                    break
-        return ret
-
-    def get_current_queue_sizes(self) -> List[dict]:
-        """Return a list of gizmo input queue size at point of call.
-        Can be used to analyze deadlocks
-        Each list element is a dictionary. Key is gizmo name, value is a list of current queue sizes.
-        """
-        ret = []
-        for gizmo in self._gizmos:
-            qsizes = [gizmo.result_cnt]
-            for i in gizmo.get_inputs():
-                qsizes.append(i.qsize())
-            ret.append({gizmo.name: qsizes})
-        return ret
-
-    def request_stop(self):
-        """Signal abort to all registered gizmos"""
-
-        # first signal abort to all gizmos
-        for gizmo in self._gizmos:
-            gizmo.abort()
-
-        # then empty all streams to speedup completion
-        for gizmo in self._gizmos:
-            for i in gizmo._inputs:
-                while not i.empty():
-                    try:
-                        i.get_nowait()
-                    except queue.Empty:
-                        break
-
-        # finally, send poison pills from all gizmos to unblock all gets()
-        for gizmo in self._gizmos:
-            gizmo.send_result(Stream._poison)
-
-    def wait(self):
-        """Wait until all threads stopped"""
-
-        if len(self._threads) == 0:
-            raise Exception("Composition not started")
-
-        # wait for completion of all threads
-        for t in self._threads:
-            if t.name != threading.current_thread().name:
-                t.join()
-
-        self._threads = []
-
-        # error handling
-        errors = ""
-        for gizmo in self._gizmos:
-            if gizmo.error is not None:
-                errors += f"Error detected during execution of {gizmo.name}:\n  {type(gizmo.error)}: {str(gizmo.error)}\n\n"
-        if errors:
-            raise Exception(errors)
-
-    def stop(self):
-        """Signal abort to all registered gizmos and wait until all threads stopped"""
-
-        self.request_stop()
-        self.wait()
-
-    def __enter__(self):
-        """Context manager enter handler: start composition but do not wait for completion"""
-        self._do_start()
-        return self
-
-    def __exit__(self, exc_type, exc_val, exc_tb):
-        """Context manager exit handler: wait for composition completion"""
-        self.wait()
-=======
 from typing import Union, Optional, Dict
 from .streams_base import Gizmo, Composition
->>>>>>> bb265a9b
 
 # API reexport
 from .streams_base import *  # noqa
@@ -767,780 +241,10 @@
 
             g1 = gizmos.get(gizmo_name)
             if g1 is None:
-<<<<<<< HEAD
-                raise ValueError(f"load_composition: gizmo {gizmo_name} is not defined")
-
-            g0 = g0 >> g1[input_index]
-
-    return composition
-
-
-class VideoSourceGizmo(Gizmo):
-    """OpenCV-based video source gizmo"""
-
-    # meta keys
-    key_frame_width = "frame_width"  # frame width
-    key_frame_height = "frame_height"  # frame height
-    key_fps = "fps"  # stream frame rate
-    key_frame_count = "frame_count"  # total stream frame count
-    key_frame_id = "frame_id"  # frame index
-    key_timestamp = "timestamp"  # frame timestamp
-
-    def __init__(self, video_source=None, *, stop_composition_on_end: bool = False):
-        """Constructor.
-
-        - video_source: cv2.VideoCapture-compatible video source designator
-        - stop_composition_on_end: stop composition when video source is over
-        """
-        super().__init__()
-        self._video_source = video_source
-        self._stop_composition_on_end = stop_composition_on_end and not get_test_mode()
-
-    def get_tags(self) -> List[str]:
-        """Get list of tags assigned to this gizmo"""
-        return [self.name, tag_video]
-
-    def run(self):
-        """Run gizmo"""
-        with open_video_stream(self._video_source) as src:
-
-            meta = {
-                self.key_frame_width: int(src.get(cv2.CAP_PROP_FRAME_WIDTH)),
-                self.key_frame_height: int(src.get(cv2.CAP_PROP_FRAME_HEIGHT)),
-                self.key_fps: src.get(cv2.CAP_PROP_FPS),
-                self.key_frame_count: int(src.get(cv2.CAP_PROP_FRAME_COUNT)),
-            }
-
-            while not self._abort:
-                ret, data = src.read()
-                if not ret:
-                    break
-                else:
-                    meta2 = copy.copy(meta)
-                    meta2[self.key_frame_id] = self.result_cnt
-                    meta2[self.key_timestamp] = time.time()
-                    self.send_result(
-                        StreamData(data, StreamMeta(meta2, self.get_tags()))
-                    )
-
-            if self._stop_composition_on_end:
-                # stop composition if video source is over;
-                # needed to stop other branches of the pipeline, like video sources, which are not over yet
-                if self.composition is not None and not self._abort:
-                    self.composition.stop()
-
-
-class VideoDisplayGizmo(Gizmo):
-    """OpenCV-based video display gizmo"""
-
-    def __init__(
-        self,
-        window_titles: Union[str, List[str]] = "Display",
-        *,
-        show_ai_overlay: bool = False,
-        show_fps: bool = False,
-        stream_depth: int = 10,
-        allow_drop: bool = False,
-        multiplex: bool = False,
-    ):
-        """Constructor.
-
-        - window_titles: window title string or array of title strings for multiple displays
-        - show_fps: True to show FPS
-        - show_ai_overlay: True to show AI inference overlay image when possible
-        - stream_depth: input stream depth
-        - allow_drop: allow dropping frames from input stream on overflow
-        - multiplex: then True, single input data is multiplexed to multiple displays;
-          when False, each input is displayed on individual display
-        """
-
-        if isinstance(window_titles, str):
-            window_titles = [
-                window_titles,
-            ]
-
-        inp_cnt = 1 if multiplex else len(window_titles)
-        super().__init__([(stream_depth, allow_drop)] * inp_cnt)
-        self._window_titles = window_titles
-        self._show_fps = show_fps
-        self._show_ai_overlay = show_ai_overlay
-        if multiplex and allow_drop:
-            raise Exception("Frame multiplexing with frame dropping is not supported")
-        self._multiplex = multiplex
-
-    def run(self):
-        """Run gizmo"""
-
-        with ExitStack() as stack:
-            ndisplays = len(self._window_titles)
-            ninputs = len(self.get_inputs())
-
-            test_mode = get_test_mode()
-            displays = [
-                stack.enter_context(Display(w, self._show_fps))
-                for w in self._window_titles
-            ]
-            first_run = [True] * ndisplays
-
-            di = -1  # di is display index
-            try:
-                while True:
-                    if self._abort:
-                        break
-
-                    for ii, input in enumerate(self.get_inputs()):  # ii is input index
-                        try:
-                            if ninputs > 1 and not test_mode:
-                                # non-multiplexing multi-input case (do not use it in test mode to avoid race conditions)
-                                data = input.get_nowait()
-                            else:
-                                # single input or multiplexing case
-                                data = input.get()
-                                self.result_cnt += 1
-                        except queue.Empty:
-                            continue
-
-                        # select display to show this frame
-                        di = (di + 1) % ndisplays if self._multiplex else ii
-
-                        if data == Stream._poison:
-                            self._abort = True
-                            break
-
-                        img = data.data
-                        if self._show_ai_overlay:
-                            inference_meta = data.meta.find_last(tag_inference)
-                            if inference_meta:
-                                # show AI inference overlay if possible
-                                img = inference_meta.image_overlay
-
-                        displays[di].show(img)
-
-                        if first_run[di] and not displays[di]._no_gui:
-                            cv2.setWindowProperty(
-                                self._window_titles[di], cv2.WND_PROP_TOPMOST, 1
-                            )
-                            first_run[di] = False
-
-            except KeyboardInterrupt:
-                if self.composition is not None:
-                    self.composition.stop()
-
-
-class VideoSaverGizmo(Gizmo):
-    """OpenCV-based gizmo to save video to a file"""
-
-    def __init__(
-        self,
-        filename: str = "",
-        *,
-        show_ai_overlay=False,
-        stream_depth: int = 10,
-        allow_drop: bool = False,
-    ):
-        """Constructor.
-
-        - filename: output video file name
-        - show_ai_overlay: True to show AI inference overlay image when possible
-        - stream_depth: input stream depth
-        - allow_drop: allow dropping frames from input stream on overflow
-        """
-        super().__init__([(stream_depth, allow_drop)])
-        self._filename = filename
-        self._show_ai_overlay = show_ai_overlay
-
-    def run(self):
-        """Run gizmo"""
-
-        def get_img(data: StreamData) -> numpy.ndarray:
-            frame = data.data
-            if self._show_ai_overlay:
-                inference_meta = data.meta.find_last(tag_inference)
-                if inference_meta:
-                    frame = inference_meta.image_overlay
-
-            return to_opencv(frame)
-
-        with open_video_writer(self._filename) as writer:
-            for data in self.get_input(0):
-                if self._abort:
-                    break
-                writer.write(get_img(data))
-
-
-class ResizingGizmo(Gizmo):
-    """OpenCV-based image resizing/padding gizmo"""
-
-    # meta keys
-    key_frame_width = "frame_width"  # frame width
-    key_frame_height = "frame_height"  # frame height
-    key_pad_method = "pad_method"  # padding method
-    key_resize_method = "resize_method"  # resampling method
-
-    def __init__(
-        self,
-        w: int,
-        h: int,
-        pad_method: str = "letterbox",
-        resize_method: str = "bilinear",
-        stream_depth: int = 10,
-        allow_drop: bool = False,
-    ):
-        """Constructor.
-
-        - w, h: resulting image width/height
-        - pad_method: padding method - one of "stretch", "letterbox", "crop-first", "crop-last"
-        - resize_method: resampling method - one of "nearest", "bilinear", "area", "bicubic", "lanczos"
-        - stream_depth: input stream depth
-        - allow_drop: allow dropping frames from input stream on overflow
-        """
-        super().__init__([(stream_depth, allow_drop)])
-        self._h = h
-        self._w = w
-        self._pad_method = pad_method
-        self._resize_method = resize_method
-
-    def get_tags(self) -> List[str]:
-        """Get list of tags assigned to this gizmo"""
-        return [self.name, tag_resize]
-
-    def _resize(self, image):
-        return resize_image(
-            image,
-            self._w,
-            self._h,
-            resize_method=self._resize_method,
-            pad_method=self._pad_method,
-        )
-
-    def run(self):
-        """Run gizmo"""
-
-        my_meta = {
-            self.key_frame_width: self._w,
-            self.key_frame_height: self._h,
-            self.key_pad_method: self._pad_method,
-            self.key_resize_method: self._resize_method,
-        }
-
-        for data in self.get_input(0):
-            if self._abort:
-                break
-            resized = self._resize(data.data)
-            new_meta = data.meta.clone()
-            new_meta.append(my_meta, self.get_tags())
-            self.send_result(StreamData(resized, new_meta))
-
-
-class AiGizmoBase(Gizmo):
-    """Base class for AI inference gizmos"""
-
-    def __init__(
-        self,
-        model,
-        *,
-        stream_depth: int = 10,
-        allow_drop: bool = False,
-        inp_cnt: int = 1,
-    ):
-        """Constructor.
-
-        - model: PySDK model object
-        - stream_depth: input stream depth
-        - allow_drop: allow dropping frames from input stream on overflow
-        """
-        super().__init__([(stream_depth, allow_drop)] * inp_cnt)
-
-        self.model = model
-
-    def get_tags(self) -> List[str]:
-        """Get list of tags assigned to this gizmo"""
-        return [self.name, tag_inference]
-
-    def run(self):
-        """Run gizmo"""
-
-        def source():
-            has_data = True
-            while has_data:
-                # get data from all inputs
-                for inp in self.get_inputs():
-                    d = inp.get()
-                    if d == Stream._poison:
-                        has_data = False
-                        break
-                    yield (d.data, d.meta)
-
-                if self._abort:
-                    break
-
-        for result in self.model.predict_batch(source()):
-            meta = result.info
-            if isinstance(result._input_image, bytes):
-                # most likely, we have preprocessing gizmo in the pipeline
-                preprocess_meta = meta.find_last(tag_preprocess)
-                if preprocess_meta:
-                    # indeed, we have preprocessing gizmo in the pipeline
-
-                    # patch raw bytes image in result when possible to provide better result visualization
-                    result._input_image = preprocess_meta[
-                        AiPreprocessGizmo.key_image_input
-                    ]
-
-                    # recalculate bbox coordinates to original image
-                    converter = preprocess_meta.get(AiPreprocessGizmo.key_converter)
-                    if converter is not None:
-                        for res in result._inference_results:
-                            if "bbox" in res:
-                                box = res["bbox"]
-                                res["bbox"] = [
-                                    *converter(*box[:2]),
-                                    *converter(*box[2:]),
-                                ]
-
-            self.on_result(result)
-            if self._abort:
-                break
-
-    @abstractmethod
-    def on_result(self, result):
-        """Result handler to be overloaded in derived classes.
-
-        - result: inference result; result.info contains reference to data frame used for inference
-        """
-
-
-class AiSimpleGizmo(AiGizmoBase):
-    """AI inference gizmo with no result processing: it passes through input frames
-    attaching inference results as meta info"""
-
-    def on_result(self, result):
-        """Result handler to be overloaded in derived classes.
-
-        - result: inference result; result.info contains reference to data frame used for inference
-        """
-        new_meta = result.info.clone()
-        new_meta.append(result, self.get_tags())
-        self.send_result(StreamData(result.image, new_meta))
-
-
-class AiObjectDetectionCroppingGizmo(Gizmo):
-    """A gizmo, which receives object detection results, then for each detected object
-    it crops input image and sends cropped result.
-
-    Output image is the crop of original image.
-    Output meta-info is a dictionary with the following keys:
-
-    - "original_result": reference to original AI object detection result
-    - "cropped_result": reference to sub-result for particular crop
-    - "cropped_index": the number of that sub-result
-    - "is_last_crop": the flag indicating that this is the last crop in the frame
-    The last two key are present only if at least one object is detected in a frame.
-
-    The validate_bbox() method can be overloaded in derived classes to filter out
-    undesirable objects.
-    """
-
-    # meta keys
-    key_original_result = "original_result"  # original AI object detection result
-    key_cropped_result = "cropped_result"  # sub-result for particular crop
-    key_cropped_index = "cropped_index"  # the number of that sub-result
-    key_is_last_crop = "is_last_crop"  # 'last crop in the frame' flag
-
-    def __init__(
-        self,
-        labels: List[str],
-        *,
-        send_original_on_no_objects: bool = True,
-        crop_extent: float = 0.0,
-        crop_extent_option: CropExtentOptions = CropExtentOptions.ASPECT_RATIO_NO_ADJUSTMENT,
-        crop_aspect_ratio: float = 1.0,
-        stream_depth: int = 10,
-        allow_drop: bool = False,
-    ):
-        """Constructor.
-
-        - labels: list of class labels to process
-        - send_original_on_no_objects: send original frame when no objects detected
-        - crop_extent: extent of cropping in percent of bbox size
-        - crop_extent_option: method of applying extending crop to the input image
-        - crop_aspect_ratio: desired aspect ratio of the cropped image (W/H)
-        - stream_depth: input stream depth
-        - allow_drop: allow dropping frames from input stream on overflow
-        """
-
-        # we use unlimited frame queue #0 to not block any source gizmo
-        super().__init__([(stream_depth, allow_drop)])
-
-        self._labels = labels
-        self._send_original_on_no_objects = send_original_on_no_objects
-        self._crop_extent = crop_extent
-        self._crop_extent_option = crop_extent_option
-        self._crop_aspect_ratio = crop_aspect_ratio
-
-    def get_tags(self) -> List[str]:
-        """Get list of tags assigned to this gizmo"""
-        return [self.name, tag_crop]
-
-    def run(self):
-        """Run gizmo"""
-
-        for data in self.get_input(0):
-            if self._abort:
-                break
-
-            img = data.data
-            result = data.meta.find_last(tag_inference)
-            if result is None:
-                raise Exception(
-                    f"{self.__class__.__name__}: inference meta not found: you need to have object detection gizmo in upstream"
-                )
-
-            # prepare all crops
-            crops = []
-            crop_metas = []
-            for i, r in enumerate(result.results):
-
-                bbox = r.get("bbox")
-                if not bbox:
-                    continue
-
-                # discard objects which do not pass validation
-                if not self.validate_bbox(result, i):
-                    continue
-
-                # apply crop extent
-                ext_bbox = extend_bbox(
-                    bbox,
-                    self._crop_extent_option,
-                    self._crop_extent,
-                    self._crop_aspect_ratio,
-                    image_size(result.image),
-                )
-
-                crops.append(crop_image(result.image, ext_bbox))
-
-                cropped_obj = copy.deepcopy(r)
-                cropped_obj["bbox"] = ext_bbox
-
-                crop_meta = {
-                    self.key_original_result: result,
-                    self.key_cropped_result: cropped_obj,
-                    self.key_cropped_index: i,
-                    self.key_is_last_crop: False,  # will adjust later
-                }
-                new_meta = data.meta.clone()
-                new_meta.append(crop_meta, self.get_tags())
-                crop_metas.append(new_meta)
-
-            if crop_metas:
-                # adjust last crop flag
-                crop_metas[-1].find_last(tag_crop)[self.key_is_last_crop] = True
-                # and send all croped results
-                for crop, meta in zip(crops, crop_metas):
-                    self.send_result(StreamData(crop, meta))
-
-            elif self._send_original_on_no_objects:
-                # no objects detected: send original result
-                crop_meta = {
-                    self.key_original_result: result,
-                    self.key_cropped_result: None,
-                    self.key_cropped_index: -1,
-                    self.key_is_last_crop: True,
-                }
-                new_meta = data.meta.clone()
-                new_meta.append(crop_meta, self.get_tags())
-                self.send_result(StreamData(img, new_meta))
-
-    def validate_bbox(
-        self, result: dg.postprocessor.InferenceResults, idx: int
-    ) -> bool:
-        """Validate detected object. To be overloaded in derived classes.
-
-        - result: inference result
-        - idx: index of object within `result.results[]` list to validate
-
-        Returns True if object is accepted to be used for crop, False otherwise
-        """
-        return True
-
-
-class CropCombiningGizmo(Gizmo):
-    """Gizmo to combine results coming after AiObjectDetectionCroppingGizmo cropping gizmo(s).
-    It has N+1 inputs: one for a stream of original frames, and N other inputs for streams of cropped
-    and AI-processed results. It combines results from all crop streams
-    and attaches them to the original frames.
-    """
-
-    # key for extra results list in inference detection results
-    key_extra_results = "extra_results"
-
-    def __init__(
-        self,
-        crop_inputs_num: int = 1,
-        *,
-        stream_depth: int = 10,
-    ):
-        """Constructor.
-
-        - crop_inputs_num: number of crop inputs
-        - stream_depth: input stream depth for crop inputs
-        """
-
-        # input 0 is for original frames, it should be unlimited depth
-        # we never drop frames in combiner to avoid mis-synchronization between original and crop streams
-        input_def = [(0, False)] + [(stream_depth, False)] * crop_inputs_num
-        super().__init__(input_def)
-
-    def run(self):
-        """Run gizmo"""
-
-        frame_input = self.get_input(0)
-        crops: List[StreamData] = []
-        combined_meta: Optional[StreamMeta] = None
-
-        for full_frame in frame_input:
-            if self._abort:
-                break
-
-            # get index of full frame
-            video_meta = full_frame.meta.find_last(tag_video)
-            if video_meta is None:
-                raise Exception(
-                    f"{self.__class__.__name__}: video meta not found: you need to have {VideoSourceGizmo.__class__.__name__} in upstream of input 0"
-=======
                 raise ValueError(
                     f"load_composition: '{gizmo_name}' gizmo is not defined"
->>>>>>> bb265a9b
                 )
 
-<<<<<<< HEAD
-        def _overlay_extra_results(result):
-            """Produce image overlay with drawing all extra results"""
-
-            overlay_image = result._orig_image_overlay_extra_results
-
-            for res in result._inference_results:
-                if self.key_extra_results in res:
-                    bbox = res.get("bbox")
-                    if bbox:
-                        for extra_res in res[self.key_extra_results]:
-                            orig_image = extra_res._input_image
-                            extra_res._input_image = overlay_image
-                            overlay_image = extra_res.image_overlay
-                            extra_res._input_image = orig_image
-            return overlay_image
-
-        clone = clone_result(result)
-
-        # redefine `image_overlay` property to `_overlay_extra_results` function so
-        # that it will be called instead of the original one to annotate the image with extra results;
-        # preserve original `image_overlay` property as `_orig_image_overlay_extra_results` property;
-        clone.__class__ = type(
-            clone.__class__.__name__ + "_overlay_extra_results",
-            (clone.__class__,),
-            {
-                "image_overlay": property(_overlay_extra_results),
-                "_orig_image_overlay_extra_results": clone.__class__.image_overlay,
-            },
-        )
-
-        return clone
-
-
-class AiResultCombiningGizmo(Gizmo):
-    """Gizmo to combine results from multiple AI gizmos with similar-typed results"""
-
-    def __init__(
-        self,
-        inp_cnt: int,
-        *,
-        stream_depth: int = 10,
-    ):
-        """Constructor.
-
-        - inp_cnt: number of inputs to combine
-        - stream_depth: input stream depth
-        """
-        self._inp_cnt = inp_cnt
-        super().__init__([(stream_depth, False)] * inp_cnt)
-
-    def get_tags(self) -> List[str]:
-        """Get list of tags assigned to this gizmo"""
-        return [self.name, tag_inference]
-
-    def run(self):
-        """Run gizmo"""
-
-        while True:
-            # get data from all inputs
-            all_data = []
-            for inp in self.get_inputs():
-                d = inp.get()
-                if d == Stream._poison:
-                    self._abort = True
-                    break
-                all_data.append(d)
-
-            if self._abort:
-                break
-
-            base_data: Optional[StreamData] = None
-            base_result: Optional[dg.postprocessor.InferenceResults] = None
-            for d in all_data:
-                inference_meta = d.meta.find_last(tag_inference)
-                if inference_meta is None:
-                    continue  # no inference results
-
-                if base_result is None:
-                    base_data = d
-                    base_result = clone_result(inference_meta)
-                else:
-                    base_result._inference_results += copy.deepcopy(
-                        inference_meta._inference_results
-                    )
-
-            assert base_data is not None
-            new_meta = base_data.meta.clone()
-            new_meta.append(base_result, self.get_tags())
-            self.send_result(StreamData(base_data.data, new_meta))
-
-
-class AiPreprocessGizmo(Gizmo):
-    """Preprocessing gizmo. It applies AI model preprocessor to the input images.
-
-    Output data is the result of preprocessing: raw bytes array to be sent to AI model.
-    Output meta-info is a dictionary with the following keys
-        "image_input": reference to the input image
-        "converter": coordinate conversion lambda
-        "image_result": pre-processed image (optional, only when model.save_model_image is set)
-    """
-
-    key_image_input = "image_input"  # reference to the input image
-    key_converter = "converter"  # coordinate conversion lambda
-    key_image_result = "image_result"  # pre-processed image
-
-    def __init__(
-        self,
-        model,
-        *,
-        stream_depth: int = 10,
-        allow_drop: bool = False,
-    ):
-        """Constructor.
-        - model: PySDK model object
-        - stream_depth: input stream depth
-        - allow_drop: allow dropping frames from input stream on overflow
-        """
-        super().__init__([(stream_depth, allow_drop)])
-        self._preprocessor = model._preprocessor
-
-    def get_tags(self) -> List[str]:
-        """Get list of tags assigned to this gizmo"""
-        return [self.name, tag_preprocess]
-
-    def run(self):
-        """Run gizmo"""
-        for data in self.get_input(0):
-            if self._abort:
-                break
-
-            res = self._preprocessor.forward(data.data)
-            new_meta = data.meta.clone()
-            new_meta.append(res[1], self.get_tags())
-            self.send_result(StreamData(res[0], new_meta))
-
-
-class AiAnalyzerGizmo(Gizmo):
-    """Gizmo to apply a chain of analyzers to the inference result"""
-
-    def __init__(
-        self,
-        analyzers: list,
-        *,
-        filters: Optional[set] = None,
-        stream_depth: int = 10,
-        allow_drop: bool = False,
-    ):
-        """Constructor.
-
-        - analyzers: list of analyzer objects
-        - filters: a set of event names or notifications. When filters are specified, only results, which have
-            at least one of the specified events and/or notifications, are passed through, other results are discarded.
-            Event names are specified in the configuration of `EventDetector` analyzers, and notification names are
-            specified in the configuration of `EventNotifier` analyzers. Filtering feature is useful when you need to
-            suppress unwanted results to reduce the load on the downstream gizmos.
-        - stream_depth: input stream depth
-        - allow_drop: allow dropping frames from input stream on overflow
-        """
-
-        self._analyzers = analyzers
-        self._filters = filters
-        super().__init__([(stream_depth, allow_drop)])
-
-    def get_tags(self) -> List[str]:
-        """Get list of tags assigned to this gizmo"""
-        return [self.name, tag_inference, tag_analyzer]
-
-    def run(self):
-        """Run gizmo"""
-
-        for data in self.get_input(0):
-            if self._abort:
-                break
-
-            filter_ok = True
-            new_meta = data.meta.clone()
-            inference_meta = new_meta.find_last(tag_inference)
-            if inference_meta is not None and isinstance(
-                inference_meta, dg.postprocessor.InferenceResults
-            ):
-                inference_clone = clone_result(inference_meta)
-                for analyzer in self._analyzers:
-                    analyzer.analyze(inference_clone)
-                image_overlay_substitute(inference_clone, self._analyzers)
-                new_meta.append(inference_clone, self.get_tags())
-
-                # check filters
-                if self._filters:
-                    notifications = getattr(
-                        inference_clone, EventNotifier.key_notifications, None
-                    )
-                    if notifications is None or not self._filters & notifications:
-                        events = getattr(
-                            inference_clone, EventDetector.key_events_detected, None
-                        )
-                        if events is None or not self._filters & events:
-                            filter_ok = False
-
-            if filter_ok:
-                self.send_result(StreamData(data.data, new_meta))
-
-
-class SinkGizmo(Gizmo):
-    """Gizmo to receive results and accumulate them in the queue. This queue can be used as a
-    generator source for further processing in the main thread."""
-
-    def __init__(
-        self,
-        *,
-        stream_depth: int = 10,
-        allow_drop: bool = False,
-    ):
-        """Constructor.
-
-        - stream_depth: input stream depth
-        - allow_drop: allow dropping frames from input stream on overflow
-        """
-
-        super().__init__([(stream_depth, allow_drop)])
-
-    def run(self):
-        """Run gizmo"""
-        # return immediately to not to consume thread resources
-        return
-=======
             g0 = g0 >> g1[input_index]
->>>>>>> bb265a9b
 
     return composition