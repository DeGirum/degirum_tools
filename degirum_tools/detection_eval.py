--- conflicted
+++ resolved
@@ -227,11 +227,7 @@
                     continue
                 box = xyxy2xywh(np.asarray(result["bbox"]).reshape(1, 4) * 1.0)  # xywh
                 box[:, :2] -= box[:, 2:] / 2  # xy center to top-left corner
-<<<<<<< HEAD
-                box = box.reshape(-1).tolist()  # type: ignore
-=======
-                box_list = box.reshape(-1).tolist()
->>>>>>> 3e45e570
+                box_list = box.reshape(-1).tolist()  # type: ignore
                 category_id = (
                     class_map[result["category_id"]]
                     if class_map
